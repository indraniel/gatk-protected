package org.broadinstitute.sting.queue.qscripts.performance

import org.broadinstitute.sting.queue.QScript
import org.broadinstitute.sting.queue.extensions.gatk._
import java.lang.Math
import org.broadinstitute.sting.utils.baq.BAQ.CalculationMode
import org.broadinstitute.sting.utils.PathUtils
import org.broadinstitute.sting.queue.function.QFunction
import org.broadinstitute.sting.queue.engine.JobRunInfo

class GATKPerformanceOverTime extends QScript {
  @Argument(shortName = "results", doc="results", required=false)
  val resultsDir: File = new File("runResults")

  @Argument(shortName = "resources", doc="resources", required=true)
  val resourcesDir: String = ""

  @Argument(shortName = "myJarFile", doc="Path to the current GATK jar file", required=true)
  val myJarFile: File = null

  @Argument(shortName = "iterations", doc="it", required=false)
  val iterations: Int = 2

  @Argument(shortName = "assessment", doc="Which assessments should we run?", required=false)
  val assessmentsArg: Set[String] = Assessment.values map(_.toString)
  var assessments: Set[Assessment.Assessment] = _

  @Argument(shortName = "ntTest", doc="For each value provided we will use -nt VALUE in the multi-threaded tests", required=false)
  val ntTests: List[Int] = List(1, 2, 3, 4, 6, 8, 10, 12, 16, 20, 24)

  @Argument(shortName = "steps", doc="steps", required=false)
  val steps: Int = 10

  @Argument(shortName = "maxNSamples", doc="maxNSamples", required=false)
  val maxNSamples: Int = 1000000

  val singleTestsPerIteration = 3

  val MY_TAG = "GATKPerformanceOverTime"
  val RECAL_BAM_FILENAME = "CEUTrio.HiSeq.WGS.b37_decoy.NA12878.clean.dedup.recal.20GAV.8.bam"
  val dbSNP_FILENAME = "dbsnp_132.b37.vcf"
  val BIG_VCF_WITH_GENOTYPES = "ALL.chr1.phase1_release_v3.20101123.snps_indels_svs.genotypes.vcf.gz"
  val BIG_VCF_WITH_GENOTYPES_16_COMPATIBLE = new File("/humgen/gsa-hpprojects/GATK/bundle/1.5/b37/1000G_omni2.5.b37.vcf")
  val RECAL_FILENAME = "NA12878.HiSeq.WGS.bwa.cleaned.recal.hg19.20.csv"  // TODO -- update to use recal table for BQSRv2
  val b37_FILENAME = "human_g1k_v37.fasta"

  def makeResource(x: String): File = new File("%s/%s".format(resourcesDir, x))
  def makeChunk(x: Int): File = makeResource("chunk_%d.vcf".format(x))
  def COMBINE_FILES: List[File] = Range(1,10).map(makeChunk).toList

  class AssessmentParameters(val name: String,
                             val bamList: File,
                             val fullIntervals: String,
                             val shortIntervals: String,
                             val nSamples: Int,
                             val dcov: Int,
                             val baq: Boolean) {
    def addIntervals(gatkCmd : CommandLineGATK, useFull: Boolean): CommandLineGATK = {
      val intervals = if (useFull) fullIntervals else shortIntervals
      val maybeFile = makeResource(intervals)
      if ( maybeFile.exists() )
        gatkCmd.intervals :+= maybeFile
      else
        gatkCmd.intervalsString :+= intervals
      gatkCmd
    }
  }

  // TODO -- count the number of lines in the bam.list file
  val WGSAssessment = new AssessmentParameters("WGS.multiSample.4x", "wgs.bam.list.local.list", "wgs.bam.list.select.intervals", "20:10000000-11000000", 1103, 50, true)
  val WGSDeepAssessment = new AssessmentParameters("WGS.singleSample.60x", "wgs.deep.bam.list.local.list", "wgs.deep.bam.list.select.intervals", "1", 1, 250, true)
  val WExAssessment = new AssessmentParameters("WEx.multiSample.150x", "wex.bam.list.local.list", "wex.bam.list.select.intervals", "wex.bam.list.small.intervals", 140, 500, true)

  val dataSets = List(WGSAssessment, WGSDeepAssessment, WExAssessment)

  val GATK_RELEASE_DIR = new File("/humgen/gsa-hpprojects/GATK/bin/")
  val GATKs: Map[String, File] = Map(
    "v2.cur" -> myJarFile, // TODO -- how do I get this value?
    "v1.6" -> findMostRecentGATKVersion("1.6"))

  object Assessment extends Enumeration {
    type Assessment = Value
    val UG, UG_NT, CL, CL_NT, CV, CV_NT, VE, VE_NT, SV, BQSR_NT = Value
  }

  trait UNIVERSAL_GATK_ARGS extends CommandLineGATK {
    this.logging_level = "INFO"
    this.reference_sequence = makeResource(b37_FILENAME)
    this.memoryLimit = 4
  }

  def script() {
    assessments = assessmentsArg.map(Assessment.withName(_))

    if ( ! resultsDir.exists ) resultsDir.mkdirs()

    // iterate over GATK's and data sets
    for ( iteration <- 0 until iterations ) {
      for ( (gatkName, gatkJar) <- GATKs ) {

        enqueueCommandsForEachAssessment(iteration, gatkName, gatkJar)
        enqueueMultiThreadedCommands(iteration, gatkName, gatkJar)
        enqueueSingleTestCommands(iteration, gatkName, gatkJar)
      }
    }
  }

  def enqueueMultiThreadedCommands(iteration: Int, gatkName: String, gatkJar: File) {
    // GATK v2 specific tests
    if ( assessments.contains(Assessment.CV_NT) ) {
      if ( gatkName.contains("v2") ) {
        for ( outputBCF <- List(true, false) ) {
          def makeCV(): CommandLineGATK = {
            val outputName = if ( outputBCF ) "bcf" else "vcf"
            val CV = new CombineVariants with UNIVERSAL_GATK_ARGS
            CV.configureJobReport(Map( "iteration" -> iteration, "gatk" -> gatkName, "assessment" -> outputName))
            CV.jarFile = gatkJar
            CV.variant = List(makeResource(BIG_VCF_WITH_GENOTYPES))
            CV.out = new File("/dev/null")
            CV.bcf = outputBCF
            CV
          }
          addMultiThreadedTest(makeCV)
        }
      }
    }

    if ( assessments.contains(Assessment.BQSR_NT) ) {
      def makeBQSR(): BaseRecalibrator = {
        val BQSR = new MyBaseRecalibrator(gatkName.contains("v2"))
        BQSR.configureJobReport(Map( "iteration" -> iteration, "gatk" -> gatkName, "assessment" -> RECAL_BAM_FILENAME))
        BQSR.jarFile = gatkJar
        BQSR
      }
      addMultiThreadedTest(makeBQSR, 8) // max nt until BQSR is performant
    }
  }

  def enqueueSingleTestCommands(iteration: Int, gatkName: String, gatkJar: File) {
    for ( subiteration <- 0 until singleTestsPerIteration ) {
      trait VersionOverrides extends CommandLineGATK {
        this.jarFile = gatkJar
        this.configureJobReport(Map( "iteration" -> iteration, "gatk" -> gatkName))
      }

      val CV = new CombineVariants with UNIVERSAL_GATK_ARGS with VersionOverrides
      CV.variant = COMBINE_FILES
      CV.intervalsString = List("1", "2", "3", "4", "5")
      CV.out = new File("/dev/null")
      if ( assessments.contains(Assessment.CV) )
        addGATKCommand(CV)

      val SV = new SelectVariants with UNIVERSAL_GATK_ARGS with VersionOverrides
      SV.variant = BIG_VCF_WITH_GENOTYPES_16_COMPATIBLE
      SV.sample_name = List("HG00096") // IMPORTANT THAT THIS SAMPLE BE IN CHUNK ONE
      SV.out = new File("/dev/null")
      if ( assessments.contains(Assessment.SV) )
        addGATKCommand(SV)

      def makeVE(): CommandLineGATK = {
        val VE = new VariantEval with UNIVERSAL_GATK_ARGS with VersionOverrides
        VE.eval :+= BIG_VCF_WITH_GENOTYPES_16_COMPATIBLE
        VE.out = new File("/dev/null")
        VE.comp :+= new TaggedFile(makeResource(dbSNP_FILENAME), "dbSNP")
        VE.addJobReportBinding("assessment", BIG_VCF_WITH_GENOTYPES_16_COMPATIBLE.getName)
        VE
      }

      if ( assessments.contains(Assessment.VE) ) {
        addGATKCommand(makeVE())
      }

      if ( assessments.contains(Assessment.VE_NT) )
        addMultiThreadedTest(makeVE)
    }
  }

  def enqueueCommandsForEachAssessment(iteration: Int, gatkName: String, gatkJar: File) {
    for ( assess <- dataSets ) {
      for (nSamples <- divideSamples(assess.nSamples) ) {
        val sublist = new SliceList(assess.name, nSamples, makeResource(assess.bamList))
        if ( iteration == 0 ) add(sublist) // todo - remove condition when Queue bug is fixed
        val name: String = "assess.%s_gatk.%s_iter.%d".format(assess.name, gatkName, iteration)

        trait VersionOverrides extends CommandLineGATK {
          this.jarFile = gatkJar
          this.dcov = assess.dcov

          this.configureJobReport(Map(
            "iteration" -> iteration,
            "gatk" -> gatkName,
            "nSamples" -> nSamples,
            "assessment" -> assess.name))
        }

        // SNP calling
        if ( assessments.contains(Assessment.UG) )
          addGATKCommand(assess.addIntervals(new Call(sublist.list, nSamples, name, assess.baq) with VersionOverrides, false))
        if ( assessments.contains(Assessment.UG_NT) && nSamples == assess.nSamples )
          addMultiThreadedTest(() => assess.addIntervals(new Call(sublist.list, nSamples, name, assess.baq) with VersionOverrides, false))

        // CountLoci
        if ( assessments.contains(Assessment.CL) )
          addGATKCommand(assess.addIntervals(new MyCountLoci(sublist.list, nSamples, name) with VersionOverrides, true))
        if ( assessments.contains(Assessment.CL_NT) && nSamples == assess.nSamples )
          addMultiThreadedTest(() => assess.addIntervals(new MyCountLoci(sublist.list, nSamples, name) with VersionOverrides, true))
      }
    }
  }

  def addMultiThreadedTest(makeCommand: () => CommandLineGATK, maxNT : Int = 1000) {
    if ( ntTests.size >= 1 ) {
      for ( nt <- ntTests ) {
        if ( nt < maxNT ) {
          val cmd = makeCommand()
          cmd.nt = nt
          cmd.memoryLimit = cmd.memoryLimit * (if ( nt >= 8 ) (if (nt>=16) 4 else 2) else 1)
          cmd.addJobReportBinding("nt", nt)
          cmd.analysisName = cmd.analysisName + ".nt"
          addGATKCommand(cmd)
        }
      }
    }
  }

  def divideSamples(nTotalSamples: Int): List[Int] = {
    val maxLog10: Double = Math.log10(Math.min(maxNSamples, nTotalSamples))
    val stepSize: Double = maxLog10 / steps
    val ten: Double = 10.0
    def deLog(x: Int): Int = Math.round(Math.pow(ten, stepSize * x)).toInt
    dedupe(Range(0, steps+1).map(deLog).toList)
  }

  class Call(@Input(doc="foo") bamList: File, n: Int, name: String, useBaq: Boolean) extends UnifiedGenotyper with UNIVERSAL_GATK_ARGS {
    this.input_file :+= bamList
    this.stand_call_conf = 10.0
    this.o = outVCF
    this.baq = if ( useBaq ) org.broadinstitute.sting.utils.baq.BAQ.CalculationMode.RECALCULATE else org.broadinstitute.sting.utils.baq.BAQ.CalculationMode.OFF
    @Output(doc="foo") var outVCF: File = new File("/dev/null")
  }

  class MyCountLoci(@Input(doc="foo") bamList: File, n: Int, name: String) extends CountLoci with UNIVERSAL_GATK_ARGS {
    this.input_file :+= bamList
    @Output(doc="foo") var outFile: File = new File("/dev/null")
    this.o = outFile
  }

  class SliceList(prefix: String, n: Int, @Input bamList: File) extends CommandLineFunction {
    this.analysisName = "SliceList"
    @Output(doc="foo") var list: File = new File("%s/%s.bams.%d.list".format(resultsDir.getPath, prefix, n))
    def commandLine = "head -n %d %s | awk '{print \"%s/\" $1}' > %s".format(n, bamList, resourcesDir, list)
  }

  def addGATKCommand(gatkCmd: CommandLineGATK) {
    if ( gatkCmd.jarFile == null || ! gatkCmd.jarFile.getAbsolutePath.matches(".*-1.[0-9]*-.*") )
      gatkCmd.tag = MY_TAG
    add(gatkCmd)
  }

  def dedupe(elements:List[Int]):List[Int] = {
    if (elements.isEmpty)
      elements
    else
      elements.head :: dedupe(for (x <- elements.tail if x != elements.head) yield x)
  }

  /**
   * Walk over the GATK released directories to find the most recent JAR files corresponding
   * to the version prefix.  For example, providing input "GenomeAnalysisTK-1.2" will
   * return the full path to the most recent GenomeAnalysisTK.jar in the GATK_RELEASE_DIR
   * in directories that match GATK_RELEASE_DIR/GenomeAnalysisTK-1.2*
   */
  def findMostRecentGATKVersion(version: String): File = {
    PathUtils.findMostRecentGATKVersion(GATK_RELEASE_DIR, version)
  }

  /**
   * This is a total abuse of the Queue system.  Override the command line function and remove the
   * -o /dev/null argument which isn't present in BQSR v1.  Otherwise this system magically
   * @param v2
   */
  class MyBaseRecalibrator(val v2: Boolean) extends BaseRecalibrator with UNIVERSAL_GATK_ARGS {
<<<<<<< HEAD
    this.intervalsString = List("1", "2", "3", "4", "5")
    this.knownSites :+= makeResource(dbSNP_FILENAME)
    // must explicitly list the covariates so that BQSR v1 works
    //this.covariate ++= List("ReadGroupCovariate", "QualityScoreCovariate", "CycleCovariate", "ContextCovariate")
=======
    this.intervalsString :+= "1"
    this.knownSites :+= makeResource(dbSNP_FILENAME)
    // must explicitly list the covariates so that BQSR v1 works
    this.covariate ++= List("ReadGroupCovariate", "QualityScoreCovariate", "CycleCovariate", "ContextCovariate")
>>>>>>> 63f0e163
    this.input_file :+= makeResource(RECAL_BAM_FILENAME)
    this.out = new File("/dev/null")
    this.no_plots = true
    this.memoryLimit = 12

    if ( ! v2 ) {
      this.analysis_type = "CountCovariates" // BQSR v1 name is CountCovariates
      this.np = false // there's no no ploting option in BQSR v1
    }

    // terrible terrible hack.  Explicitly remove the -o output which isn't present in v1
    override def commandLine(): String = {
<<<<<<< HEAD
      val covariates = "-cov ReadGroupCovariate -cov QualityScoreCovariate -cov CycleCovariate -cov DinucCovariate"
        if ( ! v2 )
        super.commandLine.replace("'-o' '/dev/null'", covariates)
=======
      if ( ! v2 )
        super.commandLine.replace("'-o' '/dev/null'", "")
>>>>>>> 63f0e163
      else
        super.commandLine
    }
  }
}<|MERGE_RESOLUTION|>--- conflicted
+++ resolved
@@ -280,17 +280,10 @@
    * @param v2
    */
   class MyBaseRecalibrator(val v2: Boolean) extends BaseRecalibrator with UNIVERSAL_GATK_ARGS {
-<<<<<<< HEAD
     this.intervalsString = List("1", "2", "3", "4", "5")
     this.knownSites :+= makeResource(dbSNP_FILENAME)
     // must explicitly list the covariates so that BQSR v1 works
-    //this.covariate ++= List("ReadGroupCovariate", "QualityScoreCovariate", "CycleCovariate", "ContextCovariate")
-=======
-    this.intervalsString :+= "1"
-    this.knownSites :+= makeResource(dbSNP_FILENAME)
-    // must explicitly list the covariates so that BQSR v1 works
     this.covariate ++= List("ReadGroupCovariate", "QualityScoreCovariate", "CycleCovariate", "ContextCovariate")
->>>>>>> 63f0e163
     this.input_file :+= makeResource(RECAL_BAM_FILENAME)
     this.out = new File("/dev/null")
     this.no_plots = true
@@ -303,14 +296,9 @@
 
     // terrible terrible hack.  Explicitly remove the -o output which isn't present in v1
     override def commandLine(): String = {
-<<<<<<< HEAD
       val covariates = "-cov ReadGroupCovariate -cov QualityScoreCovariate -cov CycleCovariate -cov DinucCovariate"
         if ( ! v2 )
         super.commandLine.replace("'-o' '/dev/null'", covariates)
-=======
-      if ( ! v2 )
-        super.commandLine.replace("'-o' '/dev/null'", "")
->>>>>>> 63f0e163
       else
         super.commandLine
     }
