package org.broadinstitute.sting.queue.qscripts.calling

import org.broadinstitute.sting.queue.QScript
import org.broadinstitute.sting.queue.extensions.gatk._
import org.broadinstitute.sting.gatk.walkers.genotyper.{UnifiedGenotyperEngine, GenotypeLikelihoodsCalculationModel}
import org.broadinstitute.sting.gatk.downsampling.DownsampleType

/**
 * Created by IntelliJ IDEA.
 * User: delangel
 * Date: 6/27/12
 * Time: 3:46 PM
 * To change this template use File | Settings | File Templates.
 */

class LargeScaleValidationCallingSingle extends QScript {
  qscript =>

  @Input(doc="path to GATK jar", shortName="gatk", required=true)
  var gatkJar: File = _

<<<<<<< HEAD
  @Input(doc="intervals to process", shortName="intervals", required=false)
  var intervals: File = _

  @Argument(doc="output path", shortName="outputDir", required=true)
  var outputDir: String = _
=======
  @Argument(doc="intervals to process", shortName="intervals", required=false)
  var intervals: String = ""

  @Argument(doc="output path", shortName="outputDir", required=true)
  var outputDir: String =  _
>>>>>>> baba0b81

  @Input(doc="input BAM list", shortName="bamList", required=true)
  var bamList: File = _

  @Argument(doc="base output filename", shortName="baseName", required=false)
  var baseName: String = ""

  @Argument(doc="scatterCount", shortName="sc", required=false)
  var variantCallerScatterCount: Int = 1

  @Argument(doc="chromosomes in pool", shortName="ploidy", required=false)
  var ploidy: Int = 24

  @Argument(doc="doRef", shortName="doRef", required=false)
  var doRefSample: Boolean = false

  @Argument(fullName="standard_min_confidence_threshold_for_emitting_and_calling", shortName="stand_conf", doc="The minimum phred-scaled confidence threshold at which variants should be emitted and called", required=false)
<<<<<<< HEAD
  var stand_conf: Option[Double] = 10.0
=======
  var stand_conf: Double = 30.0
>>>>>>> baba0b81

  @Argument(doc="validation set", shortName="vs", required=true)
  var vs: String = _


  private val tmpDir: File = new File("/broad/hptmp/delangel/tmp/")
  private val reference: File = new File("/humgen/gsa-hpprojects/1kg/reference/human_g1k_v37.fasta")
  private val dbSNP: File = new File("/humgen/gsa-hpprojects/GATK/data/dbsnp_132_b37.vcf")
  private val oneKGRelease: File = new File("/humgen/1kg/DCC/ftp/release/20110521/ALL.wgs.phase1_release_v3.20101123.snps_indels_sv.sites.vcf.gz")
  trait CommandLineGATKArgs extends CommandLineGATK {
    this.jarFile = qscript.gatkJar
    this.reference_sequence = qscript.reference
    this.memoryLimit = 2
    this.jobTempDir = qscript.tmpDir
    this.jobQueue = "gsa"
    if (!qscript.intervals.isEmpty) this.intervals :+= qscript.intervals


  }

  class PPC(val callName: String, val allelesFile: String) extends UnifiedGenotyper with CommandLineGATKArgs {
    this.scatterCount = qscript.variantCallerScatterCount
    this.input_file :+= qscript.bamList
    this.sample_ploidy = Some(qscript.ploidy)
    this.dbsnp = qscript.dbSNP
    this.out = qscript.outputDir + "/"+qscript.baseName + "."+callName+".vcf"
    if (qscript.doRefSample) {
      this.reference_sample_name = "NA12878"
    }

    this.gt_mode = GenotypeLikelihoodsCalculationModel.GENOTYPING_MODE.DISCOVERY
    this.out_mode = UnifiedGenotyperEngine.OUTPUT_MODE.EMIT_ALL_CONFIDENT_SITES
//    this.max_deletion_fraction=.1

    this.intervals :+= new File(allelesFile)
    if(this.intervals.length + this.intervalsString.length > 1) {
      this.isr =  org.broadinstitute.sting.utils.interval.IntervalSetRule.INTERSECTION
      this.logger.info("Setting IntervalSetRule to INTERSECTION")
    }

    this.ignoreLane = true
    this.maxAltAlleles = Some(3)  // memory usage will overflow without this
    this.dt = DownsampleType.NONE

    this.standard_min_confidence_threshold_for_emitting=stand_conf
    this.standard_min_confidence_threshold_for_calling=stand_conf

    
  }
  class SNPPC(callName: String, allelesFile: String) extends PPC(callName, allelesFile) {
    this.glm = GenotypeLikelihoodsCalculationModel.Model.SNP
    this.referenceCalls = new File("/humgen/gsa-hpprojects/NA12878Collection/callsets/snps/NA12878.HiSeq.WGS.b37.recalibrated.99_5_cut_for_heng.vcf")
  }

  class IndelPC( callName: String,  allelesFile: String) extends PPC(callName, allelesFile) {
    this.glm = GenotypeLikelihoodsCalculationModel.Model.INDEL
    this.minIndelFrac = Some(0.01)
    this.referenceCalls = new File("/humgen/gsa-scr1/delangel/IndelGoldSet/CEUTrio.HiSeq.WGS.b37_decoy.recal.ts_95.vcf")
  }

  class BothPC( callName: String,  allelesFile: String) extends PPC(callName, allelesFile) {
    this.glm = GenotypeLikelihoodsCalculationModel.Model.BOTH
    this.referenceCalls = new File("/humgen/gsa-scr1/delangel/IndelGoldSet/CEUTrio.HiSeq.WGS.b37_decoy.recal.ts_95.snp_indel_combined.vcf")
  }


  class Eval(evalVCF: File, compVCF: File) extends VariantEval with CommandLineGATKArgs {
    this.eval :+= evalVCF
    this.dbsnp = qscript.dbSNP
    this.doNotUseAllStandardModules = true
    this.evalModule = List("CountVariants", "CompOverlap", "ValidationReport")
    this.doNotUseAllStandardStratifications = true
    this.stratificationModule = Seq("EvalRod", "Filter") //++ extraStrats
    this.out = swapExt(evalVCF, ".vcf", ".eval")
    this.ploidy = Some(qscript.ploidy)
    this.numSamples = Some(92)
    if (compVCF != null)
      this.comp :+= compVCF
  }

  class Filt(inputVCF: File) extends VariantFiltration with CommandLineGATKArgs {
    this.V = inputVCF
    this.filterExpression = Seq("DP<5000")
    this.filterName = Seq("LowDepth")
    if (qscript.doRefSample) {
      this.filterExpression :+= "REFDEPTH<500"
      this.filterName :+= "LowReferenceSampleDepth"
    }
    this.out = swapExt(inputVCF, ".vcf",".filtered.vcf")
  }
  class SampleEval(evalVCF: File, compVCF: File) extends Eval(evalVCF, compVCF) {
    this.stratificationModule :+= "Sample"
    // this.num_threads = qscript.num_threads
    // this.memoryLimit = 8
    this.out = swapExt(evalVCF, ".vcf", ".bySample.eval")
  }

  class ACEval(evalVCF: File, compVCF: File) extends Eval(evalVCF, compVCF) {
    this.stratificationModule :+= "AlleleCount"
    this.out = swapExt(compVCF, ".vcf", ".byAC.eval")
  }

  def script = {

    val genotyper:PPC= qscript.vs match{
      case "omniMono" => new SNPPC("omniMono","/humgen/gsa-hpprojects/dev/largeScaleValidation/outputVCFs/ALL.wgs.1000_control_sites_OmniMono.SNP.sites.vcf")
      case "omniPoly" => new SNPPC("omniPoly","/humgen/gsa-hpprojects/dev/largeScaleValidation/outputVCFs/ALL.wgs.1000_control_sites_OmniPoly.SNP.sites.vcf")
      case "exomeChipPoly" => new SNPPC("exomeChip","/humgen/gsa-hpprojects/dev/largeScaleValidation/outputVCFs/ALL.wgs.1000_control_sites_ExomeChip.SNP.sites.vcf")
      case "millsPoly" => new IndelPC("millsPoly","/humgen/gsa-hpprojects/dev/largeScaleValidation/outputVCFs/ALL.wgs.1000_control_sites_MillsGenotypeInPhase1.INDEL.sites.vcf")
      //case "multiAllelicIndels" => { val temp=new IndelPC("multiallelicIndels","/humgen/gsa-hpprojects/dev/largeScaleValidation/outputVCFs/ALL.wgs.2000_validation_sites_multiAllelicIndels.sites.vcf")
      //  temp.maxAltAlleles = Some(3)
      //  temp
      //}
      case "lostToImputation" => new SNPPC("lostToImputation","/humgen/gsa-hpprojects/dev/largeScaleValidation/outputVCFs/ALL.wgs.2000_lost_to_Imputation.sites.vcf")
      //case "multiAllelicSNPs" => {val temp=new SNPPC("multiAllelicSNPs","/humgen/gsa-hpprojects/dev/largeScaleValidation/inputSets/triallelics.EricBanks.vcf")
      //   temp.maxAltAlleles = Some(3)
      //}
      case "LoF" => new BothPC("LOF","/humgen/gsa-hpprojects/dev/largeScaleValidation/inputSets/LOF.DanielMacArthur.vcf")
      case "afIndels" => new IndelPC("afIndels","/humgen/gsa-hpprojects/dev/largeScaleValidation/outputVCFs/ALL.wgs.5000_validation_sites_AF_distributed.indels.sites.vcf")
      case "unifIndels" => new IndelPC("unifIndels","/humgen/gsa-hpprojects/dev/largeScaleValidation//outputVCFs/ALL.wgs.5000_validation_sites_Uniformly_distributed.indels.sites.vcf")
      case "afSNPs" => new SNPPC("afSNPs","/humgen/gsa-hpprojects/dev/largeScaleValidation/outputVCFs/ALL.wgs.8000_validation_sites_AF_distributed.snp.sites.vcf")
      case "unifSNPs" => new SNPPC("unifSNPs","/humgen/gsa-hpprojects/dev/largeScaleValidation/outputVCFs/ALL.wgs.8000_validation_sites_Uniformly_distributed.snp.sites.vcf")
      case _=>{ this.logger.error("vs must be one of the allowed validation sites. no match found for \"%s\"".format( qscript.vs)) ; throw new Error("Unknown Set") }
    }
    add(genotyper)


    val filter = new Filt(genotyper.out)
    add(filter)

    val ve = new Eval(filter.out, null)
    add(ve)
//    val veSample = new SampleEval(qscript.oneKGRelease, filter.out)
//    add(veSample)

    val veAC = new ACEval(qscript.oneKGRelease, filter.out)
    add(veAC)
  }

}
<|MERGE_RESOLUTION|>--- conflicted
+++ resolved
@@ -19,19 +19,11 @@
   @Input(doc="path to GATK jar", shortName="gatk", required=true)
   var gatkJar: File = _
 
-<<<<<<< HEAD
-  @Input(doc="intervals to process", shortName="intervals", required=false)
-  var intervals: File = _
-
-  @Argument(doc="output path", shortName="outputDir", required=true)
-  var outputDir: String = _
-=======
   @Argument(doc="intervals to process", shortName="intervals", required=false)
   var intervals: String = ""
 
   @Argument(doc="output path", shortName="outputDir", required=true)
   var outputDir: String =  _
->>>>>>> baba0b81
 
   @Input(doc="input BAM list", shortName="bamList", required=true)
   var bamList: File = _
@@ -49,27 +41,23 @@
   var doRefSample: Boolean = false
 
   @Argument(fullName="standard_min_confidence_threshold_for_emitting_and_calling", shortName="stand_conf", doc="The minimum phred-scaled confidence threshold at which variants should be emitted and called", required=false)
-<<<<<<< HEAD
-  var stand_conf: Option[Double] = 10.0
-=======
   var stand_conf: Double = 30.0
->>>>>>> baba0b81
 
   @Argument(doc="validation set", shortName="vs", required=true)
   var vs: String = _
 
 
-  private val tmpDir: File = new File("/broad/hptmp/delangel/tmp/")
+  private val tmpDir: File = new File("/broad/hptmp/farjoun/tmp/")
   private val reference: File = new File("/humgen/gsa-hpprojects/1kg/reference/human_g1k_v37.fasta")
   private val dbSNP: File = new File("/humgen/gsa-hpprojects/GATK/data/dbsnp_132_b37.vcf")
-  private val oneKGRelease: File = new File("/humgen/1kg/DCC/ftp/release/20110521/ALL.wgs.phase1_release_v3.20101123.snps_indels_sv.sites.vcf.gz")
+
   trait CommandLineGATKArgs extends CommandLineGATK {
     this.jarFile = qscript.gatkJar
     this.reference_sequence = qscript.reference
     this.memoryLimit = 2
     this.jobTempDir = qscript.tmpDir
     this.jobQueue = "gsa"
-    if (!qscript.intervals.isEmpty) this.intervals :+= qscript.intervals
+    if (!qscript.intervals.isEmpty) this.intervalsString :+= qscript.intervals
 
 
   }
@@ -83,10 +71,10 @@
     if (qscript.doRefSample) {
       this.reference_sample_name = "NA12878"
     }
-
+    //      this.referenceCalls = new File("/humgen/gsa-hpprojects/NA12878Collection/callsets/snps/NA12878.HiSeq.WGS.b37.recalibrated.99_5_cut_for_heng.vcf")
     this.gt_mode = GenotypeLikelihoodsCalculationModel.GENOTYPING_MODE.DISCOVERY
     this.out_mode = UnifiedGenotyperEngine.OUTPUT_MODE.EMIT_ALL_CONFIDENT_SITES
-//    this.max_deletion_fraction=.1
+    this.max_deletion_fraction=.1
 
     this.intervals :+= new File(allelesFile)
     if(this.intervals.length + this.intervalsString.length > 1) {
@@ -94,8 +82,9 @@
       this.logger.info("Setting IntervalSetRule to INTERSECTION")
     }
 
+    //this.alleles = new File(allelesFile)
     this.ignoreLane = true
-    this.maxAltAlleles = Some(3)  // memory usage will overflow without this
+    this.maxAltAlleles = Some(1)  // memory usage will overflow without this
     this.dt = DownsampleType.NONE
 
     this.standard_min_confidence_threshold_for_emitting=stand_conf
@@ -110,7 +99,6 @@
 
   class IndelPC( callName: String,  allelesFile: String) extends PPC(callName, allelesFile) {
     this.glm = GenotypeLikelihoodsCalculationModel.Model.INDEL
-    this.minIndelFrac = Some(0.01)
     this.referenceCalls = new File("/humgen/gsa-scr1/delangel/IndelGoldSet/CEUTrio.HiSeq.WGS.b37_decoy.recal.ts_95.vcf")
   }
 
@@ -120,40 +108,34 @@
   }
 
 
-  class Eval(evalVCF: File, compVCF: File) extends VariantEval with CommandLineGATKArgs {
+  class Eval(evalVCF: File) extends VariantEval with CommandLineGATKArgs {
     this.eval :+= evalVCF
     this.dbsnp = qscript.dbSNP
     this.doNotUseAllStandardModules = true
-    this.evalModule = List("CountVariants", "CompOverlap", "ValidationReport")
+    this.evalModule = List("TiTvVariantEvaluator", "CountVariants", "CompOverlap", "IndelSummary")
     this.doNotUseAllStandardStratifications = true
-    this.stratificationModule = Seq("EvalRod", "Filter") //++ extraStrats
+    this.stratificationModule = Seq("EvalRod", "CompRod", "Novelty", "TandemRepeat","Filter") //++ extraStrats
+    // this.num_threads = qscript.num_threads
+    // this.memoryLimit = 8
     this.out = swapExt(evalVCF, ".vcf", ".eval")
-    this.ploidy = Some(qscript.ploidy)
-    this.numSamples = Some(92)
-    if (compVCF != null)
-      this.comp :+= compVCF
   }
 
   class Filt(inputVCF: File) extends VariantFiltration with CommandLineGATKArgs {
     this.V = inputVCF
-    this.filterExpression = Seq("DP<5000")
-    this.filterName = Seq("LowDepth")
-    if (qscript.doRefSample) {
-      this.filterExpression :+= "REFDEPTH<500"
-      this.filterName :+= "LowReferenceSampleDepth"
-    }
+    this.filterExpression = Seq("DP<5000","REFDEPTH<500")
+    this.filterName = Seq("LowDepth","LowReferenceSampleDepth")
     this.out = swapExt(inputVCF, ".vcf",".filtered.vcf")
   }
-  class SampleEval(evalVCF: File, compVCF: File) extends Eval(evalVCF, compVCF) {
+  class SampleEval(evalVCF: File) extends Eval(evalVCF) {
     this.stratificationModule :+= "Sample"
     // this.num_threads = qscript.num_threads
     // this.memoryLimit = 8
     this.out = swapExt(evalVCF, ".vcf", ".bySample.eval")
   }
 
-  class ACEval(evalVCF: File, compVCF: File) extends Eval(evalVCF, compVCF) {
+  class ACEval(evalVCF: File) extends Eval(evalVCF) {
     this.stratificationModule :+= "AlleleCount"
-    this.out = swapExt(compVCF, ".vcf", ".byAC.eval")
+    this.out = swapExt(evalVCF, ".vcf", ".byAC.eval")
   }
 
   def script = {
@@ -184,13 +166,6 @@
     val filter = new Filt(genotyper.out)
     add(filter)
 
-    val ve = new Eval(filter.out, null)
-    add(ve)
-//    val veSample = new SampleEval(qscript.oneKGRelease, filter.out)
-//    add(veSample)
-
-    val veAC = new ACEval(qscript.oneKGRelease, filter.out)
-    add(veAC)
   }
 
 }
