--- conflicted
+++ resolved
@@ -26,11 +26,6 @@
 
 /**
  *
-<<<<<<< HEAD
- * User: ami
- *
-=======
->>>>>>> 247280d0
  * Usage: java -cp dist/GenomeAnalysisTK.jar org.broadinstitute.sting.tools.AppendVariants <reference> <input VCF or BCF files> <outputFile> [sorted (optional)]");
  * The input files can be of type: VCF (ends in .vcf or .VCF)");
  *                                 BCF2 (ends in .bcf or .BCF)");
