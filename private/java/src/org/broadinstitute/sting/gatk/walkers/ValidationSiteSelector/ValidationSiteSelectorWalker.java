/*
 * Copyright (c) 2010, The Broad Institute
 *
 * Permission is hereby granted, free of charge, to any person
 * obtaining a copy of this software and associated documentation
 * files (the "Software"), to deal in the Software without
 * restriction, including without limitation the rights to use,
 * copy, modify, merge, publish, distribute, sublicense, and/or sell
 * copies of the Software, and to permit persons to whom the
 * Software is furnished to do so, subject to the following
 * conditions:
 *
 * The above copyright notice and this permission notice shall be
 * included in all copies or substantial portions of the Software.
 * THE SOFTWARE IS PROVIDED "AS IS", WITHOUT WARRANTY OF ANY KIND,
 * EXPRESS OR IMPLIED, INCLUDING BUT NOT LIMITED TO THE WARRANTIES
 * OF MERCHANTABILITY, FITNESS FOR A PARTICULAR PURPOSE AND
 * NONINFRINGEMENT. IN NO EVENT SHALL THE AUTHORS OR COPYRIGHT
 * HOLDERS BE LIABLE FOR ANY CLAIM, DAMAGES OR OTHER LIABILITY,
 * WHETHER IN AN ACTION OF CONTRACT, TORT OR OTHERWISE, ARISING
 * FROM, OUT OF OR IN CONNECTION WITH THE SOFTWARE OR THE USE OR
 * OTHER DEALINGS IN THE SOFTWARE.
 */
package org.broadinstitute.sting.gatk.walkers.ValidationSiteSelector;

import org.broadinstitute.sting.commandline.*;
import org.broadinstitute.sting.gatk.contexts.AlignmentContext;
import org.broadinstitute.sting.gatk.contexts.ReferenceContext;
import org.broadinstitute.sting.gatk.refdata.RefMetaDataTracker;
import org.broadinstitute.sting.gatk.walkers.RodWalker;
import org.broadinstitute.sting.utils.GenomeLocParser;
import org.broadinstitute.sting.utils.SampleUtils;
import org.broadinstitute.sting.utils.codecs.vcf.*;
import org.broadinstitute.sting.utils.variantcontext.VariantContext;
import org.broadinstitute.sting.utils.variantcontext.VariantContextUtils;

import java.io.File;
import java.util.*;


/**
 * Randomly selects VCF records according to specified options.
 *
 * <p>
 * ValidationSiteSelectorWalker is intended for use in experiments where we sample data randomly from a set of variants, for example
 * in order to choose sites for a follow-up validation study.
 *
 * Sites are selected randomly but within certain restrictions. There are two main sources of restrictions
 * a) Sample restrictions. A user can specify a set of samples, and we will only consider sites which are polymorphic within such given sample subset.
 * These sample restrictions can be given as a set of individual samples, a text file (each line containing a sample name), or a regular expression.
 * A user can additionally specify whether samples will be considered based on their genotypes (a non-reference genotype means that such sample is polymorphic in that variant,
 * and hence that variant will be considered for inclusion in set), or based on their PLs.
 * b) A user can additionally specify a sampling method based on allele frequency. Two sampling methods are currently supported.
 * 1. Uniform sampling will just sample uniformly from variants polymorphic in selected samples.
 * 2. Sampling based on Allele Frequency spectrum will ensure that output sites have the same AF distribution as the input set.
 *
 * User can additionally restrict output to a particular type of variant (SNP, Indel, etc.)
 *
 * <h2>Input</h2>
 * <p>
 * One or more variant sets to choose from.
 * </p>
 *
 * <h2>Output</h2>
 * <p>
 * A sites-only VCF with the desired number of randomly selected sites.
 * </p>
 *
 * <h2>Examples</h2>
 * <pre>
 * java -Xmx2g -jar GenomeAnalysisTK.jar \
 *   -R ref.fasta \
 *   -T ValidationSiteSelectorWalker \
 *   --variant input1.vcf \
 *   --variant input2.vcf \
 *   -sn NA12878 \
 *   -o output.vcf \
 *   --numValidationSites 200   \
 *   -sampleMode  POLY_BASED_ON_GT \
 *   -freqMode KEEP_AF_SPECTRUM
 *
 * java -Xmx2g -jar GenomeAnalysisTK.jar \
 *   -R ref.fasta \
 *   -T ValidationSiteSelectorWalker \
 *   --variant:foo input1.vcf \
 *   --variant:bar input2.vcf \
 *   --numValidationSites 200 \
 *   -sf samples.txt \
 *   -o output.vcf \
 *   -sampleMode  POLY_BASED_ON_GT \
  *   -freqMode UNIFORM
 *   -selectType INDEL
 * </pre>
 *
 */
public class ValidationSiteSelectorWalker extends RodWalker<Integer, Integer> {

    public enum AF_COMPUTATION_MODE {
        KEEP_AF_SPECTRUM,
        UNIFORM
    }

    public enum SAMPLE_SELECTION_MODE {
        NONE,
        POLY_BASED_ON_GT,
        POLY_BASED_ON_GL
    }

    @Input(fullName="variant", shortName = "V", doc="Input VCF file, can be specified multiple times", required=true)
    public List<RodBinding<VariantContext>> variants;

    @Output(doc="File to which variants should be written",required=true)
    protected VCFWriter vcfWriter = null;

    @Argument(fullName="sample_name", shortName="sn", doc="Include genotypes from this sample. Can be specified multiple times", required=false)
    public Set<String> sampleNames = new HashSet<String>(0);

    @Argument(fullName="sample_expressions", shortName="se", doc="Regular expression to select many samples from the ROD tracks provided. Can be specified multiple times", required=false)
    public Set<String> sampleExpressions ;

    @Input(fullName="sample_file", shortName="sf", doc="File containing a list of samples (one per line) to include. Can be specified multiple times", required=false)
    public Set<File> sampleFiles;

    @Argument(fullName="sampleMode", shortName="sampleMode", doc="Sample selection mode", required=false)
    private SAMPLE_SELECTION_MODE sampleMode = SAMPLE_SELECTION_MODE.NONE;

    @Argument(fullName="numValidationSites", shortName="numSites", doc="Number of output validation sites", required=true)
    private int numValidationSites;

    @Argument(fullName="includeFilteredSites", shortName="ifs", doc="If true, will include filtered sites in set to choose variants from", required=false)
    private boolean INCLUDE_FILTERED_SITES = false;

    @Argument(fullName="ignoreGenotypes", shortName="ignoreGenotypes", doc="If true, will ignore genotypes in VCF, will take AC,AF from annotations and will make no sample selection", required=false)
    private boolean IGNORE_GENOTYPES = false;

    @Argument(fullName="ignorePolymorphicStatus", shortName="ignorePolymorphicStatus", doc="If true, will ignore polymorphic status in VCF, and will take VCF record directly without pre-selection", required=false)
    private boolean IGNORE_POLYMORPHIC = false;

    @Hidden
    @Argument(fullName="numFrequencyBins", shortName="numBins", doc="Number of frequency bins if we're to match AF distribution", required=false)
    private int numFrequencyBins = 20;

    /**
       * This argument selects allele frequency selection mode:
     * KEEP_AF_SPECTRUM will choose variants so that the resulting allele frequency spectrum matches as closely as possible the input set
     * UNIFORM will choose variants uniformly without regard to their allele frequency.
      *
       */
    @Argument(fullName="frequencySelectionMode", shortName="freqMode", doc="Allele Frequency selection mode", required=false)
    private AF_COMPUTATION_MODE freqMode = AF_COMPUTATION_MODE.KEEP_AF_SPECTRUM;

    /**
       * This argument selects particular kinds of variants out of a list. If left empty, there is no type selection and all variant types are considered for other selection criteria.
      * When specified one or more times, a particular type of variant is selected.
      *
       */
     @Argument(fullName="selectTypeToInclude", shortName="selectType", doc="Select only a certain type of variants from the input file. Valid types are INDEL, SNP, MIXED, MNP, SYMBOLIC, NO_VARIATION. Can be specified multiple times", required=false)
     private List<VariantContext.Type> TYPES_TO_INCLUDE = new ArrayList<VariantContext.Type>();


    private TreeSet<String> samples = new TreeSet<String>();
    SampleSelector sampleSelector = null;
    FrequencyModeSelector frequencyModeSelector = null;
    private ArrayList<VariantContext.Type> selectedTypes = new ArrayList<VariantContext.Type>();

    public void initialize() {
         // Get list of samples to include in the output
         Map<String, VCFHeader> vcfRods = VCFUtils.getVCFHeadersFromRods(getToolkit());
         TreeSet<String> vcfSamples = new TreeSet<String>(SampleUtils.getSampleList(vcfRods, VariantContextUtils.GenotypeMergeType.REQUIRE_UNIQUE));

         Collection<String> samplesFromFile = SampleUtils.getSamplesFromFiles(sampleFiles);
         Collection<String> samplesFromExpressions = SampleUtils.matchSamplesExpressions(vcfSamples, sampleExpressions);

         // first, add any requested samples
         samples.addAll(samplesFromFile);
         samples.addAll(samplesFromExpressions);
         samples.addAll(sampleNames);

         // if none were requested, we want all of them
         if ( samples.isEmpty() ) {
             samples.addAll(vcfSamples);

         }

         sampleSelector = getSampleSelectorObject(sampleMode, samples);

        // initialize frequency mode selector
        frequencyModeSelector = getFrequencyModeSelectorObject(freqMode, getToolkit().getGenomeLocParser());

        // if user specified types to include, add these, otherwise, add all possible variant context types to list of vc types to include
        if (TYPES_TO_INCLUDE.isEmpty()) {

            for (VariantContext.Type t : VariantContext.Type.values())
                selectedTypes.add(t);

        }
        else {
            for (VariantContext.Type t : TYPES_TO_INCLUDE)
                selectedTypes.add(t);

        }

        Set<VCFHeaderLine> headerLines = new HashSet<VCFHeaderLine>();
        headerLines.add(new VCFHeaderLine("source", "ValidationSiteSelector"));
        vcfWriter.writeHeader(new VCFHeader(headerLines));

    }


    @Override
     public Integer map(RefMetaDataTracker tracker, ReferenceContext ref, AlignmentContext context) {
         if ( tracker == null )
             return 0;

        Collection<VariantContext> vcs = tracker.getValues(variants, context.getLocation());

         if ( vcs == null || vcs.size() == 0) {
             return 0;
         }


        for (VariantContext vc : vcs) {
            if (!selectedTypes.contains(vc.getType()))
                continue;

<<<<<<< HEAD
            // skip if site isn't polymorphic and if user didn't request to ignore polymorphic status
            if (!vc.isPolymorphic() && !IGNORE_POLYMORPHIC)
=======
            if (!vc.isPolymorphicInSamples())
>>>>>>> cb128240
                continue;

            if (!INCLUDE_FILTERED_SITES && vc.filtersWereApplied() && vc.isFiltered())
                continue;


            // do anything required by frequency selector before we select for samples
            VariantContext subVC;
            if (samples.isEmpty())
                subVC = vc;
            else
                subVC = sampleSelector.subsetSiteToSamples(vc);
            frequencyModeSelector.logCurrentSiteData(vc, subVC, IGNORE_GENOTYPES, IGNORE_POLYMORPHIC);
        }
        return 1;
    }

    @Override
    public Integer reduceInit() { return 0; }

    @Override
    public Integer reduce(Integer value, Integer sum) { return value + sum; }

    public void onTraversalDone(Integer result) {
        logger.info("Outputting validation sites...");
        ArrayList<VariantContext> selectedSites = frequencyModeSelector.selectValidationSites(numValidationSites);

        for (VariantContext vc : selectedSites) {
            vcfWriter.add(vc);
        }
        logger.info(result + " records processed.");

    }

    private SampleSelector getSampleSelectorObject(SAMPLE_SELECTION_MODE sampleMode, TreeSet<String> samples) {
        SampleSelector sm;
         switch ( sampleMode ) {
             case POLY_BASED_ON_GL:
                 sm = new GLBasedSampleSelector(samples);
                 break;
             case POLY_BASED_ON_GT:
                 sm = new GTBasedSampleSelector(samples);
                 break;
             case NONE:
<<<<<<< HEAD
                 sm = new NullSampleSelector(samples);
                 break;
=======
                 throw new IllegalArgumentException("Unsupported Sample Selection Mode: " + sampleMode);
>>>>>>> cb128240
             default: throw new IllegalArgumentException("Unexpected Sample Selection Mode: " + sampleMode);
         }

         return sm;
    }

    private FrequencyModeSelector getFrequencyModeSelectorObject (AF_COMPUTATION_MODE freqMode, GenomeLocParser parser) {
        FrequencyModeSelector fm;

        switch (freqMode) {
            case KEEP_AF_SPECTRUM:
                fm = new KeepAFSpectrumFrequencySelector(numFrequencyBins, parser);
                break;
            case UNIFORM:
                fm = new UniformSamplingFrequencySelector(parser);
                break;
            default: throw new IllegalArgumentException("Unexpected Frequency Selection Mode: "+ freqMode);

        }
        return fm;
    }
}<|MERGE_RESOLUTION|>--- conflicted
+++ resolved
@@ -223,12 +223,8 @@
             if (!selectedTypes.contains(vc.getType()))
                 continue;
 
-<<<<<<< HEAD
             // skip if site isn't polymorphic and if user didn't request to ignore polymorphic status
-            if (!vc.isPolymorphic() && !IGNORE_POLYMORPHIC)
-=======
-            if (!vc.isPolymorphicInSamples())
->>>>>>> cb128240
+            if (!vc.isPolymorphicInSamples() && !IGNORE_POLYMORPHIC)
                 continue;
 
             if (!INCLUDE_FILTERED_SITES && vc.filtersWereApplied() && vc.isFiltered())
@@ -273,13 +269,10 @@
                  sm = new GTBasedSampleSelector(samples);
                  break;
              case NONE:
-<<<<<<< HEAD
                  sm = new NullSampleSelector(samples);
                  break;
-=======
+             default:
                  throw new IllegalArgumentException("Unsupported Sample Selection Mode: " + sampleMode);
->>>>>>> cb128240
-             default: throw new IllegalArgumentException("Unexpected Sample Selection Mode: " + sampleMode);
          }
 
          return sm;
