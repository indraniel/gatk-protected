--- conflicted
+++ resolved
@@ -449,17 +449,10 @@
             return isVariantFromInsertions() || isVariantFromMismatches() || isVariantFromDeletions();
         }
 
-<<<<<<< HEAD
-        public void addBase(byte base, byte qual, double rms) {
-            if ( qual >= MIN_BASE_QUAL_TO_COUNT )  {
-                baseCounts.incr(base);
-                this.rms.add(rms);
-=======
         public void addBase(byte base, byte qual, double mappingQuality) {
             if ( qual >= MIN_BASE_QUAL_TO_COUNT )  {
                 baseCounts.incr(base);
                 this.mappingQuality.add(mappingQuality);
->>>>>>> 551a07d1
             }
         }
 
