/*
 * Copyright (c) 2011 The Broad Institute
 *
 * Permission is hereby granted, free of charge, to any person
 * obtaining a copy of this software and associated documentation
 * files (the "Software"), to deal in the Software without
 * restriction, including without limitation the rights to use,
 * copy, modify, merge, publish, distribute, sublicense, and/or sell
 * copies of the Software, and to permit persons to whom the
 * Software is furnished to do so, subject to the following
 * conditions:
 *
 * The above copyright notice and this permission notice shall be
 * included in all copies or substantial portions of the Software.
 *
 * THE SOFTWARE IS PROVIDED "AS IS", WITHOUT WARRANTY OF ANY KIND,
 * EXPRESS OR IMPLIED, INCLUDING BUT NOT LIMITED TO THE WARRANTIES
 * OF MERCHANTABILITY, FITNESS FOR A PARTICULAR PURPOSE AND
 * NONINFRINGEMENT. IN NO EVENT SHALL THE AUTHORS OR COPYRIGHT
 * HOLDERS BE LIABLE FOR ANY CLAIM, DAMAGES OR OTHER LIABILITY,
 * WHETHER IN AN ACTION OF CONTRACT, TORT OR OTHERWISE, ARISING
 * FROM, OUT OF OR IN CONNECTION WITH THE SOFTWARE OR
 * THE USE OR OTHER DEALINGS IN THE SOFTWARE.
 */

package org.broadinstitute.sting.gatk.walkers.haplotypecaller;

import com.google.java.contract.Ensures;
import net.sf.picard.reference.IndexedFastaSequenceFile;
import org.broadinstitute.sting.commandline.Argument;
import org.broadinstitute.sting.commandline.ArgumentCollection;
import org.broadinstitute.sting.commandline.Output;
import org.broadinstitute.sting.gatk.GenomeAnalysisEngine;
import org.broadinstitute.sting.gatk.contexts.AlignmentContext;
import org.broadinstitute.sting.gatk.contexts.AlignmentContextUtils;
import org.broadinstitute.sting.gatk.contexts.ReferenceContext;
import org.broadinstitute.sting.gatk.filters.*;
import org.broadinstitute.sting.gatk.refdata.RefMetaDataTracker;
import org.broadinstitute.sting.gatk.walkers.*;
import org.broadinstitute.sting.gatk.walkers.genotyper.GenotypeLikelihoodsCalculationModel;
import org.broadinstitute.sting.gatk.walkers.genotyper.UnifiedArgumentCollection;
import org.broadinstitute.sting.gatk.walkers.genotyper.UnifiedGenotyperEngine;
import org.broadinstitute.sting.gatk.walkers.genotyper.VariantCallContext;
import org.broadinstitute.sting.utils.*;
import org.broadinstitute.sting.utils.activeregion.ActiveRegion;
import org.broadinstitute.sting.utils.clipping.ReadClipper;
import org.broadinstitute.sting.utils.codecs.vcf.VCFConstants;
import org.broadinstitute.sting.utils.codecs.vcf.VCFHeader;
import org.broadinstitute.sting.utils.codecs.vcf.VCFHeaderLine;
import org.broadinstitute.sting.utils.codecs.vcf.VCFWriter;
import org.broadinstitute.sting.utils.collections.Pair;
import org.broadinstitute.sting.utils.exceptions.UserException;
import org.broadinstitute.sting.utils.fasta.CachingIndexedFastaSequenceFile;
import org.broadinstitute.sting.utils.fragments.FragmentCollection;
import org.broadinstitute.sting.utils.fragments.FragmentUtils;
import org.broadinstitute.sting.utils.pileup.PileupElement;
import org.broadinstitute.sting.utils.sam.GATKSAMRecord;
import org.broadinstitute.sting.utils.sam.ReadUtils;
import org.broadinstitute.sting.utils.variantcontext.*;

import java.io.FileNotFoundException;
import java.io.PrintStream;
import java.util.*;

/**
 * Call SNPs and indels simultaneously via local de-novo assembly of haplotypes in an active region. Haplotypes are evaluated using an affine gap penalty Pair HMM.
 *
 * <h2>Input</h2>
 * <p>
 * Input bam file(s) from which to make calls
 * </p>
 *
 * <h2>Output</h2>
 * <p>
 * VCF file with raw, unrecalibrated SNP and indel calls.
 * </p>
 *
 * <h2>Examples</h2>
 * <pre>
 *   java
 *     -jar GenomeAnalysisTK.jar
 *     -T HaplotypeCaller
 *     -R reference/human_g1k_v37.fasta
 *     -I input.bam
 *     -o output.raw.snps.indels.vcf
 * </pre>
 *
 * @author rpoplin
 * @since 8/22/11
 */

@PartitionBy(PartitionType.LOCUS)
@ActiveRegionExtension(extension=40,maxRegion=230)
public class HaplotypeCaller extends ActiveRegionWalker<Integer, Integer> {

    /**
     * A raw, unfiltered, highly specific callset in VCF format.
     */
    @Output(doc="File to which variants should be written", required = true)
    protected VCFWriter vcfWriter = null;

    @Output(fullName="graphOutput", shortName="graph", doc="File to which debug assembly graph information should be written", required = false)
    protected PrintStream graphWriter = null;

    @Argument(fullName = "assembler", shortName = "assembler", doc = "Assembler to use; currently only SIMPLE_DE_BRUIJN is available.", required = false)
    protected LocalAssemblyEngine.ASSEMBLER ASSEMBLER_TO_USE = LocalAssemblyEngine.ASSEMBLER.SIMPLE_DE_BRUIJN;

    @Argument(fullName="keepRG", shortName="keepRG", doc="keepRG", required = false)
    protected String keepRG = null;
    
    @Argument(fullName="mnpLookAhead", shortName="mnpLookAhead", doc = "The number of bases to combine together to form MNPs out of nearby consecutive SNPs on the same haplotype", required = false)
    protected int MNP_LOOK_AHEAD = 0;

    @Argument(fullName="fullHaplotype", shortName="fullHaplotype", doc = "If specified, output the full haplotype sequence instead of converting to individual variants w.r.t. the reference", required = false)
    protected boolean OUTPUT_FULL_HAPLOTYPE_SEQUENCE = false;

    @Argument(fullName="gcpHMM", shortName="gcpHMM", doc="gcpHMM", required = false)
    protected int gcpHMM = 10;

    @Argument(fullName="downsampleRegion", shortName="dr", doc="coverage per sample to downsample each region to", required = false)
    protected int DOWNSAMPLE_PER_SAMPLE_PER_REGION = 1000;

    @Argument(fullName="useExpandedTriggerSet", shortName="expandedTriggers", doc = "If specified, use additional, experimental triggers designed to capture larger indels but which may lead to an increase in the false positive rate", required=false)
    protected boolean USE_EXPANDED_TRIGGER_SET = false;

    @Argument(fullName="useAllelesTrigger", shortName="allelesTrigger", doc = "If specified, use additional, trigger on variants found in an external alleles file", required=false)
    protected boolean USE_ALLELES_TRIGGER = false;

    @ArgumentCollection
    private UnifiedArgumentCollection UAC = new UnifiedArgumentCollection();

    // the calculation arguments
    private UnifiedGenotyperEngine UG_engine = null;
    private UnifiedGenotyperEngine UG_engine_simple_genotyper = null;
    
    @Argument(fullName="debug", shortName="debug", doc="If specified, print out very verbose debug information about each triggering active region", required = false)
    protected boolean DEBUG;

    @Argument(fullName="noBanded", shortName="noBanded", doc="If specified, don't use the banded option", required = false)
    protected boolean noBanded;

    // the assembly engine
    LocalAssemblyEngine assemblyEngine = null;

    // the likelihoods engine
    LikelihoodCalculationEngine likelihoodCalculationEngine = null;

    // the genotyping engine
    GenotypingEngine genotypingEngine = null;

    // fasta reference reader to supplement the edges of the reference sequence
    private IndexedFastaSequenceFile referenceReader;

    // reference base padding size
    private static final int REFERENCE_PADDING = 120;

    // bases with quality less than or equal to this value are trimmed off the tails of the reads
    private static final byte MIN_TAIL_QUALITY = 18;

    private ArrayList<String> samplesList = new ArrayList<String>();
    private final static double LOG_ONE_HALF = -Math.log10(2.0);
    private final static double LOG_ONE_THIRD = -Math.log10(3.0);
    private final ArrayList<VariantContext> allelesToGenotype = new ArrayList<VariantContext>();

    //---------------------------------------------------------------------------------------------------------------
    //
    // initialize
    //
    //---------------------------------------------------------------------------------------------------------------

    public void initialize() {
        super.initialize();

        // get all of the unique sample names
        Set<String> samples = SampleUtils.getSAMFileSamples(getToolkit().getSAMFileHeader());
        samplesList.addAll( samples );
        // initialize the UnifiedGenotyper Engine which is used to call into the exact model
        UG_engine = new UnifiedGenotyperEngine(getToolkit(), UAC, logger, null, null, samples, VariantContextUtils.DEFAULT_PLOIDY);
        UAC.OutputMode = UnifiedGenotyperEngine.OUTPUT_MODE.EMIT_VARIANTS_ONLY; // low values used for isActive determination only, default/user-specified values used for actual calling
        UAC.GenotypingMode = GenotypeLikelihoodsCalculationModel.GENOTYPING_MODE.DISCOVERY; // low values used for isActive determination only, default/user-specified values used for actual calling
<<<<<<< HEAD
        UAC.STANDARD_CONFIDENCE_FOR_CALLING = (USE_EXPANDED_TRIGGER_SET ? 0.3 : 4.0); // low values used for isActive determination only, default/user-specified values used for actual calling
        UAC.STANDARD_CONFIDENCE_FOR_EMITTING = (USE_EXPANDED_TRIGGER_SET ? 0.3 : 4.0); // low values used for isActive determination only, default/user-specified values used for actual calling
        UG_engine_simple_genotyper = new UnifiedGenotyperEngine(getToolkit(), UAC, logger, null, null, samples, UnifiedGenotyperEngine.DEFAULT_PLOIDY);
=======
        UAC.STANDARD_CONFIDENCE_FOR_CALLING = 0.3; // low values used for isActive determination only, default/user-specified values used for actual calling
        UAC.STANDARD_CONFIDENCE_FOR_EMITTING = 0.3; // low values used for isActive determination only, default/user-specified values used for actual calling
        UG_engine_simple_genotyper = new UnifiedGenotyperEngine(getToolkit(), UAC, logger, null, null, samples, VariantContextUtils.DEFAULT_PLOIDY);
>>>>>>> a96ac61b
        // initialize the output VCF header
        vcfWriter.writeHeader(new VCFHeader(new HashSet<VCFHeaderLine>(), samples));

        try {
            // fasta reference reader to supplement the edges of the reference sequence
            referenceReader = new CachingIndexedFastaSequenceFile(getToolkit().getArguments().referenceFile);
        } catch( FileNotFoundException e ) {
            throw new UserException.CouldNotReadInputFile(getToolkit().getArguments().referenceFile, e);
        }

        assemblyEngine = new SimpleDeBruijnAssembler( DEBUG, graphWriter );
        likelihoodCalculationEngine = new LikelihoodCalculationEngine( (byte)gcpHMM, DEBUG, noBanded );
        genotypingEngine = new GenotypingEngine( DEBUG, MNP_LOOK_AHEAD, OUTPUT_FULL_HAPLOTYPE_SEQUENCE );
    }

    //---------------------------------------------------------------------------------------------------------------
    //
    // isActive
    //
    //---------------------------------------------------------------------------------------------------------------

    // enable deletions in the pileup
    @Override
    public boolean includeReadsWithDeletionAtLoci() { return true; }

    // enable non primary reads in the active region
    @Override
    public boolean wantsNonPrimaryReads() { return true; }

    @Override
    @Ensures({"result >= 0.0", "result <= 1.0"})
    public double isActive( final RefMetaDataTracker tracker, final ReferenceContext ref, final AlignmentContext context ) {

        /*
        if( UG_engine.getUAC().GenotypingMode == GenotypeLikelihoodsCalculationModel.GENOTYPING_MODE.GENOTYPE_GIVEN_ALLELES ) {
            for( final VariantContext vc : tracker.getValues(UG_engine.getUAC().alleles) ) {
                if(!allelesToGenotype.contains(vc)) {
                    allelesToGenotype.add(vc);
                }
            }
            if( tracker.getValues(UG_engine.getUAC().alleles).size() > 0 ) {
                return 1.0;
            }
        }
        */
        if( USE_ALLELES_TRIGGER ) {
            return ( tracker.getValues(UG_engine.getUAC().alleles).size() > 0 ? 1.0 : 0.0 );
        }

        if( context == null ) { return 0.0; }

        final List<Allele> noCall = new ArrayList<Allele>(); // used to noCall all genotypes until the exact model is applied
        noCall.add(Allele.NO_CALL);

        final Map<String, AlignmentContext> splitContexts = AlignmentContextUtils.splitContextBySampleName(context);
        final GenotypesContext genotypes = GenotypesContext.create(splitContexts.keySet().size());
        for( final String sample : splitContexts.keySet() ) {
            final double[] genotypeLikelihoods = new double[3]; // ref versus non-ref (any event)
            Arrays.fill(genotypeLikelihoods, 0.0);

            for( final PileupElement p : splitContexts.get(sample).getBasePileup() ) {
                final byte qual = ( USE_EXPANDED_TRIGGER_SET ?
                                        ( p.isNextToSoftClip() || p.isBeforeInsertion() || p.isAfterInsertion() ? ( p.getQual() > QualityUtils.MIN_USABLE_Q_SCORE ? p.getQual() : (byte) 20 ) : p.getQual() )
                                        : p.getQual() );
                if( p.isDeletion() || qual > (USE_EXPANDED_TRIGGER_SET ? QualityUtils.MIN_USABLE_Q_SCORE : (byte) 18) ) {
                    int AA = 0; final int AB = 1; int BB = 2;
                    if( USE_EXPANDED_TRIGGER_SET ) {
                        if( p.getBase() != ref.getBase() || p.isDeletion() || p.isBeforeDeletedBase() || p.isAfterDeletedBase() || p.isBeforeInsertion() || p.isAfterInsertion() || p.isNextToSoftClip() ||
                                (!p.getRead().getNGSPlatform().equals(NGSPlatform.SOLID) && ((p.getRead().getReadPairedFlag() && p.getRead().getMateUnmappedFlag()) || BadMateFilter.hasBadMate(p.getRead()))) ) {
                            AA = 2;
                            BB = 0;
                        }
                    } else {
                        if( p.getBase() != ref.getBase() || p.isDeletion() || p.isBeforeDeletedBase() || p.isAfterDeletedBase() || p.isBeforeInsertion() || p.isAfterInsertion() || p.isNextToSoftClip() ) {
                            AA = 2;
                            BB = 0;
                        }
                    }
                    genotypeLikelihoods[AA] += QualityUtils.qualToProbLog10(qual);
                    genotypeLikelihoods[AB] += MathUtils.approximateLog10SumLog10( QualityUtils.qualToProbLog10(qual) + LOG_ONE_HALF, QualityUtils.qualToErrorProbLog10(qual) + LOG_ONE_THIRD + LOG_ONE_HALF );
                    genotypeLikelihoods[BB] += QualityUtils.qualToErrorProbLog10(qual) + LOG_ONE_THIRD;
                }
            }

            final HashMap<String, Object> attributes = new HashMap<String, Object>();
            attributes.put(VCFConstants.PHRED_GENOTYPE_LIKELIHOODS_KEY, GenotypeLikelihoods.fromLog10Likelihoods(genotypeLikelihoods));
            genotypes.add(new Genotype(sample, noCall, Genotype.NO_LOG10_PERROR, null, attributes, false));
        }

        final ArrayList<Allele> alleles = new ArrayList<Allele>();
        alleles.add( Allele.create("A", true) ); // fake ref Allele
        alleles.add( Allele.create("G", false) ); // fake alt Allele
        final VariantCallContext vcOut = UG_engine_simple_genotyper.calculateGenotypes(new VariantContextBuilder("HCisActive!", context.getContig(), context.getLocation().getStart(), context.getLocation().getStop(), alleles).genotypes(genotypes).make(), GenotypeLikelihoodsCalculationModel.Model.INDEL);
        return ( vcOut == null ? 0.0 : QualityUtils.qualToProb( vcOut.getPhredScaledQual() ) );
    }

    //---------------------------------------------------------------------------------------------------------------
    //
    // map
    //
    //---------------------------------------------------------------------------------------------------------------

    @Override
    public Integer map( final ActiveRegion activeRegion, final RefMetaDataTracker metaDataTracker ) {

        final ArrayList<VariantContext> activeAllelesToGenotype = new ArrayList<VariantContext>();
        /*
        if( UG_engine.getUAC().GenotypingMode == GenotypeLikelihoodsCalculationModel.GENOTYPING_MODE.GENOTYPE_GIVEN_ALLELES ) {
            for( final VariantContext vc : allelesToGenotype ) {
                if( activeRegion.getLocation().overlapsP( getToolkit().getGenomeLocParser().createGenomeLoc(vc) ) ) {
                    activeAllelesToGenotype.add(vc); // do something with these VCs during GGA mode
                }
            }
            allelesToGenotype.removeAll( activeAllelesToGenotype );
        }
        */

        if( !activeRegion.isActive ) { return 0; } // Not active so nothing to do!
        if( activeRegion.size() == 0 && UG_engine.getUAC().GenotypingMode != GenotypeLikelihoodsCalculationModel.GENOTYPING_MODE.GENOTYPE_GIVEN_ALLELES ) { return 0; } // No reads here so nothing to do!
        if( UG_engine.getUAC().GenotypingMode == GenotypeLikelihoodsCalculationModel.GENOTYPING_MODE.GENOTYPE_GIVEN_ALLELES && activeAllelesToGenotype.isEmpty() ) { return 0; } // No alleles found in this region so nothing to do!

        finalizeActiveRegion( activeRegion ); // merge overlapping fragments, clip adapter and low qual tails
        final Haplotype referenceHaplotype = new Haplotype(activeRegion.getActiveRegionReference(referenceReader)); // Create the reference haplotype which is the bases from the reference that make up the active region
        referenceHaplotype.setIsReference(true);
        final byte[] fullReferenceWithPadding = activeRegion.getFullReference(referenceReader, REFERENCE_PADDING);
        int PRUNE_FACTOR = determinePruneFactorFromCoverage( activeRegion );
        final ArrayList<Haplotype> haplotypes = assemblyEngine.runLocalAssembly( activeRegion.getReads(), referenceHaplotype, fullReferenceWithPadding, PRUNE_FACTOR );
        if( haplotypes.size() == 1 ) { return 1; } // only the reference haplotype remains so nothing else to do!

        activeRegion.hardClipToActiveRegion(); // only evaluate the parts of reads that are overlapping the active region
        filterNonPassingReads( activeRegion ); // filter out reads from genotyping which fail mapping quality criteria
        if( activeRegion.size() == 0 ) { return 1; } // no reads remain after filtering so nothing else to do!

        // evaluate each sample's reads against all haplotypes
        final HashMap<String, ArrayList<GATKSAMRecord>> perSampleReadList = splitReadsBySample( activeRegion.getReads() );
        likelihoodCalculationEngine.computeReadLikelihoods( haplotypes, perSampleReadList );

        // subset down to only the best haplotypes to be genotyped in all samples
        final ArrayList<Haplotype> bestHaplotypes = likelihoodCalculationEngine.selectBestHaplotypes( haplotypes );

        for( final Pair<VariantContext, ArrayList<ArrayList<Haplotype>>> call :
                genotypingEngine.assignGenotypeLikelihoodsAndCallEvents( UG_engine, bestHaplotypes, fullReferenceWithPadding, getPaddedLoc(activeRegion), activeRegion.getLocation(), getToolkit().getGenomeLocParser() ) ) {
            if( DEBUG && samplesList.size() <= 10 ) { System.out.println(call.getFirst()); }

            // Call to VariantAnnotator should go here before the VC, call.getFirst(), is written out to disk
            //final HashMap<String, HashMap<Allele, ArrayList<GATKSAMRecord>>> readMap = LikelihoodCalculationEngine.partitionReadsBasedOnLikelihoods(perSampleReadList, call);

            vcfWriter.add(call.getFirst());
        }

        if( DEBUG ) { System.out.println("----------------------------------------------------------------------------------"); }

        return 1; // One active region was processed during this map call
    }

    //---------------------------------------------------------------------------------------------------------------
    //
    // reduce
    //
    //---------------------------------------------------------------------------------------------------------------

    @Override
    public Integer reduceInit() {
        return 0;
    }

    @Override
    public Integer reduce(Integer cur, Integer sum) {
        return cur + sum;
    }

    @Override
    public void onTraversalDone(Integer result) {
        logger.info("Ran local assembly on " + result + " active regions");
    }

    //---------------------------------------------------------------------------------------------------------------
    //
    // private helper functions
    //
    //---------------------------------------------------------------------------------------------------------------

    private void finalizeActiveRegion( final ActiveRegion activeRegion ) {
        if( DEBUG ) { System.out.println("\nAssembling " + activeRegion.getLocation() + " with " + activeRegion.size() + " reads:"); }
        final ArrayList<GATKSAMRecord> finalizedReadList = new ArrayList<GATKSAMRecord>();
        final FragmentCollection<GATKSAMRecord> fragmentCollection = FragmentUtils.create( ReadUtils.sortReadsByCoordinate(activeRegion.getReads()) );
        activeRegion.clearReads();

        // Join overlapping paired reads to create a single longer read
        finalizedReadList.addAll( fragmentCollection.getSingletonReads() );
        for( final List<GATKSAMRecord> overlappingPair : fragmentCollection.getOverlappingPairs() ) {
            finalizedReadList.addAll( FragmentUtils.mergeOverlappingPairedFragments(overlappingPair) );
        }

        Collections.shuffle(finalizedReadList, GenomeAnalysisEngine.getRandomGenerator());

        // Loop through the reads hard clipping the adaptor and low quality tails
        for( final GATKSAMRecord myRead : finalizedReadList ) {
            final GATKSAMRecord postAdapterRead = ( myRead.getReadUnmappedFlag() ? myRead : ReadClipper.hardClipAdaptorSequence( myRead ) );
            if( postAdapterRead != null && !postAdapterRead.isEmpty() && postAdapterRead.getCigar().getReadLength() > 0 ) {
                final GATKSAMRecord clippedRead = ReadClipper.hardClipLowQualEnds(postAdapterRead, MIN_TAIL_QUALITY );
                // protect against INTERVALS with abnormally high coverage
                if( clippedRead.getReadLength() > 0 && activeRegion.size() < samplesList.size() * DOWNSAMPLE_PER_SAMPLE_PER_REGION ) {
                    activeRegion.add(clippedRead);
                }
            }
        }
    }

    private void filterNonPassingReads( final ActiveRegion activeRegion ) {
        final ArrayList<GATKSAMRecord> readsToRemove = new ArrayList<GATKSAMRecord>();
        for( final GATKSAMRecord rec : activeRegion.getReads() ) {
            if( rec.getReadLength() < 24 || rec.getMappingQuality() <= 20 || BadMateFilter.hasBadMate(rec) || (keepRG != null && !rec.getReadGroup().getId().equals(keepRG)) ) {
                readsToRemove.add(rec);
            }
        }
        activeRegion.removeAll( readsToRemove );
    }

    private GenomeLoc getPaddedLoc( final ActiveRegion activeRegion ) {
        final int padLeft = Math.max(activeRegion.getReferenceLoc().getStart()-REFERENCE_PADDING, 1);
        final int padRight = Math.min(activeRegion.getReferenceLoc().getStop()+REFERENCE_PADDING, referenceReader.getSequenceDictionary().getSequence(activeRegion.getReferenceLoc().getContig()).getSequenceLength());
        return getToolkit().getGenomeLocParser().createGenomeLoc(activeRegion.getReferenceLoc().getContig(), padLeft, padRight);
    }

    private HashMap<String, ArrayList<GATKSAMRecord>> splitReadsBySample( final ArrayList<GATKSAMRecord> reads ) {
        final HashMap<String, ArrayList<GATKSAMRecord>> returnMap = new HashMap<String, ArrayList<GATKSAMRecord>>();
        for( final String sample : samplesList) {
            ArrayList<GATKSAMRecord> readList = returnMap.get( sample );
            if( readList == null ) {
                readList = new ArrayList<GATKSAMRecord>();
                returnMap.put(sample, readList);
            }
        }
        for( final GATKSAMRecord read : reads ) {
            final String sample = read.getReadGroup().getSample();
            ArrayList<GATKSAMRecord> readList = returnMap.get( sample );
            readList.add(read);
        }

        return returnMap;
    }
    
    private int determinePruneFactorFromCoverage( final ActiveRegion activeRegion ) {
        final ArrayList<Integer> readLengthDistribution = new ArrayList<Integer>();
        for( final GATKSAMRecord read : activeRegion.getReads() ) {
            readLengthDistribution.add(read.getReadLength());
        }
        final double meanReadLength = MathUtils.average(readLengthDistribution);
        final double meanCoveragePerSample = (double) activeRegion.getReads().size() / ((double) activeRegion.getExtendedLoc().size() / meanReadLength) / (double) samplesList.size();
        int PRUNE_FACTOR = 0;
        if( meanCoveragePerSample > 100.0 ) { PRUNE_FACTOR = 10; }
        else if( meanCoveragePerSample > 55.0 ) { PRUNE_FACTOR = 6; }
        else if( meanCoveragePerSample > 25.0 ) { PRUNE_FACTOR = 4; }
        else if( meanCoveragePerSample > 8.0 ) { PRUNE_FACTOR = 2; }
        else if( meanCoveragePerSample > 2.0 ) { PRUNE_FACTOR = 1; }
        if( DEBUG ) { System.out.println(String.format("Mean coverage per sample = %.1f --> prune factor = %d", meanCoveragePerSample, PRUNE_FACTOR)); }
        return PRUNE_FACTOR;
    }
}<|MERGE_RESOLUTION|>--- conflicted
+++ resolved
@@ -178,15 +178,10 @@
         UG_engine = new UnifiedGenotyperEngine(getToolkit(), UAC, logger, null, null, samples, VariantContextUtils.DEFAULT_PLOIDY);
         UAC.OutputMode = UnifiedGenotyperEngine.OUTPUT_MODE.EMIT_VARIANTS_ONLY; // low values used for isActive determination only, default/user-specified values used for actual calling
         UAC.GenotypingMode = GenotypeLikelihoodsCalculationModel.GENOTYPING_MODE.DISCOVERY; // low values used for isActive determination only, default/user-specified values used for actual calling
-<<<<<<< HEAD
         UAC.STANDARD_CONFIDENCE_FOR_CALLING = (USE_EXPANDED_TRIGGER_SET ? 0.3 : 4.0); // low values used for isActive determination only, default/user-specified values used for actual calling
         UAC.STANDARD_CONFIDENCE_FOR_EMITTING = (USE_EXPANDED_TRIGGER_SET ? 0.3 : 4.0); // low values used for isActive determination only, default/user-specified values used for actual calling
-        UG_engine_simple_genotyper = new UnifiedGenotyperEngine(getToolkit(), UAC, logger, null, null, samples, UnifiedGenotyperEngine.DEFAULT_PLOIDY);
-=======
-        UAC.STANDARD_CONFIDENCE_FOR_CALLING = 0.3; // low values used for isActive determination only, default/user-specified values used for actual calling
-        UAC.STANDARD_CONFIDENCE_FOR_EMITTING = 0.3; // low values used for isActive determination only, default/user-specified values used for actual calling
         UG_engine_simple_genotyper = new UnifiedGenotyperEngine(getToolkit(), UAC, logger, null, null, samples, VariantContextUtils.DEFAULT_PLOIDY);
->>>>>>> a96ac61b
+
         // initialize the output VCF header
         vcfWriter.writeHeader(new VCFHeader(new HashSet<VCFHeaderLine>(), samples));
 
