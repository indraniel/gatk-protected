--- conflicted
+++ resolved
@@ -228,12 +228,8 @@
                 final byte qual = p.getQual();
                 if( qual > QualityUtils.MIN_USABLE_Q_SCORE ) {
                     int AA = 0; final int AB = 1; int BB = 2;
-<<<<<<< HEAD
-                    if( p.getBase() != ref.getBase() || p.isDeletion() || p.isBeforeDeletedBase() || p.isBeforeInsertion() || p.isNextToSoftClip() || (p.getRead().getReadPairedFlag() && p.getRead().getMateUnmappedFlag()) || BadMateFilter.hasBadMate(p.getRead()) ) {
-=======
-                    if( p.getBase() != ref.getBase() || p.isDeletion() || p.isBeforeDeletion() || p.isBeforeInsertion() || p.isNextToSoftClip() ||
+                    if( p.getBase() != ref.getBase() || p.isDeletion() || p.isBeforeDeletedBase() || p.isBeforeInsertion() || p.isNextToSoftClip() ||
                             (!p.getRead().getNGSPlatform().equals(NGSPlatform.SOLID) && (p.getRead().getReadPairedFlag() && p.getRead().getMateUnmappedFlag()) || BadMateFilter.hasBadMate(p.getRead())) ) {
->>>>>>> 28334af1
                         AA = 2;
                         BB = 0;
                     }
