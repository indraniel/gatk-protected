package org.broadinstitute.sting.gatk.walkers.haplotypecaller;

import org.broadinstitute.sting.WalkerTest;
import org.testng.annotations.Test;

import java.util.Arrays;

public class HaplotypeCallerIntegrationTest extends WalkerTest {
    final static String REF = b37KGReference;
    final String NA12878_BAM = validationDataLocation + "NA12878.HiSeq.b37.chr20.10_11mb.bam";
    final String CEUTRIO_BAM = validationDataLocation + "CEUTrio.HiSeq.b37.chr20.10_11mb.bam";
    final String INTERVALS_FILE = validationDataLocation + "NA12878.HiSeq.b37.chr20.10_11mb.test.intervals";
    //final String RECAL_FILE = validationDataLocation + "NA12878.kmer.8.subset.recal_data.bqsr";

    private void HCTest(String bam, String args, String md5) {
        final String base = String.format("-T HaplotypeCaller -R %s -I %s -L %s", REF, bam, INTERVALS_FILE) + " -NO_HEADER -o %s";
        final WalkerTestSpec spec = new WalkerTestSpec(base + " " + args, Arrays.asList(md5));
        executeTest("testHaplotypeCaller: args=" + args, spec);
    }

    @Test
    public void testHaplotypeCallerMultiSample() {

<<<<<<< HEAD
        HCTest(CEUTRIO_BAM, "", "cedf2fb911069d6e7ce7832ac66ebd4e");
=======
        HCTest(CEUTRIO_BAM, "", "5afd07da52fe91d0a651ffeefb7c6742");
>>>>>>> 690c3613
    }

    @Test
    public void testHaplotypeCallerSingleSample() {
<<<<<<< HEAD
        HCTest(NA12878_BAM, "", "b9c7c7fe518dc683628a0e3173f1a37f");
=======
        HCTest(NA12878_BAM, "", "ec05e8aedc92a6ddccb417c43317fd5d");
>>>>>>> 690c3613
    }
}
<|MERGE_RESOLUTION|>--- conflicted
+++ resolved
@@ -21,19 +21,11 @@
     @Test
     public void testHaplotypeCallerMultiSample() {
 
-<<<<<<< HEAD
-        HCTest(CEUTRIO_BAM, "", "cedf2fb911069d6e7ce7832ac66ebd4e");
-=======
         HCTest(CEUTRIO_BAM, "", "5afd07da52fe91d0a651ffeefb7c6742");
->>>>>>> 690c3613
     }
 
     @Test
     public void testHaplotypeCallerSingleSample() {
-<<<<<<< HEAD
-        HCTest(NA12878_BAM, "", "b9c7c7fe518dc683628a0e3173f1a37f");
-=======
         HCTest(NA12878_BAM, "", "ec05e8aedc92a6ddccb417c43317fd5d");
->>>>>>> 690c3613
     }
 }
