package org.broadinstitute.sting.gatk.walkers.recalibration;

import org.broadinstitute.sting.WalkerTest;
import org.testng.annotations.Test;

import java.util.ArrayList;


public class RecalibrationWalkersPerformanceTest extends WalkerTest {

    private void testCountCovariatesWholeGenomeRunner(String moreArgs) {
        WalkerTestSpec spec = new WalkerTestSpec(
                "-R " + hg18Reference +
                        " -T CountCovariates" +
                        " -I " + evaluationDataLocation + "NA12878.GAII.chr1.50MB.bam" +
                        " -L chr1:1-50,000,000" +
                        " -standard" +
                        " -OQ" +
<<<<<<< HEAD
                        " -B:dbsnp,vcf " + GATKDataLocation + "dbsnp_132.b36.excluding_sites_after_129.vcf" +
=======
                        " -B:dbsnp,VCF " + GATKDataLocation + "dbsnp_132_hg18.vcf" +
>>>>>>> 08b117cc
                        " -recalFile /dev/null" + moreArgs,
                0,
                new ArrayList<String>(0));
        executeTest("testCountCovariatesWholeGenome", spec);
    }

    private  void testCountCovariatesWholeExomeRunner(String moreArgs) {
        WalkerTestSpec spec = new WalkerTestSpec(
                "-R " + hg18Reference +
                        " -T CountCovariates" +
                        " -I " + evaluationDataLocation + "NA12878.ESP.WEx.chr1.bam" +
                        " -L " + evaluationDataLocation + "whole_exome_agilent_designed_120.targets.chr1.interval_list" +
                        " -standard" +
                        " -OQ" +
<<<<<<< HEAD
                        " -B:dbsnp,vcf " + GATKDataLocation + "dbsnp_132.b36.excluding_sites_after_129.vcf" +
=======
                        " -B:dbsnp,VCF " + GATKDataLocation + "dbsnp_132.hg18.vcf" +
>>>>>>> 08b117cc
                        " -recalFile /dev/null" + moreArgs,
                0,
                new ArrayList<String>(0));
        executeTest("testCountCovariatesWholeExome", spec);
    }

    @Test
    public void testCountCovariatesWholeGenome() { testCountCovariatesWholeGenomeRunner(""); }
    @Test
    public void testCountCovariatesWholeGenomeParallel() { testCountCovariatesWholeGenomeRunner(" -nt 4"); }

    @Test
    public void testCountCovariatesWholeExome() { testCountCovariatesWholeExomeRunner(""); }
    @Test
    public void testCountCovariatesWholeExomeParallel() { testCountCovariatesWholeExomeRunner(" -nt 4"); }

    @Test
    public void testTableRecalibratorWholeGenome() {
        WalkerTestSpec spec = new WalkerTestSpec(
                "-R " + hg18Reference +
                        " -T TableRecalibration" +
                        " -I " + evaluationDataLocation + "NA12878.GAII.chr1.50MB.bam" +
                        " -L chr1:1-50,000,000" +
                        " -OQ" +
                        " -recalFile " + evaluationDataLocation + "NA12878.GAII.chr1.50MB.recal.csv" +
                        " -o /dev/null",
                0,
                new ArrayList<String>(0));
        executeTest("testTableRecalibratorWholeGenome", spec);
    }

    @Test
    public void testTableRecalibratorWholeExome() {
        WalkerTestSpec spec = new WalkerTestSpec(
                "-R " + hg18Reference +
                        " -T TableRecalibration" +
                        " -I " + evaluationDataLocation + "NA12878.ESP.WEx.chr1.bam" +
                        " -L " + evaluationDataLocation + "whole_exome_agilent_designed_120.targets.chr1.interval_list" +
                        " -OQ" +
                        " -recalFile " + evaluationDataLocation + "NA12878.ESP.WEx.chr1.recal.csv" +
                        " -o /dev/null",
                0,
                new ArrayList<String>(0));
        executeTest("testTableRecalibratorWholeExome", spec);
    }
}<|MERGE_RESOLUTION|>--- conflicted
+++ resolved
@@ -16,11 +16,7 @@
                         " -L chr1:1-50,000,000" +
                         " -standard" +
                         " -OQ" +
-<<<<<<< HEAD
-                        " -B:dbsnp,vcf " + GATKDataLocation + "dbsnp_132.b36.excluding_sites_after_129.vcf" +
-=======
                         " -B:dbsnp,VCF " + GATKDataLocation + "dbsnp_132_hg18.vcf" +
->>>>>>> 08b117cc
                         " -recalFile /dev/null" + moreArgs,
                 0,
                 new ArrayList<String>(0));
@@ -35,11 +31,7 @@
                         " -L " + evaluationDataLocation + "whole_exome_agilent_designed_120.targets.chr1.interval_list" +
                         " -standard" +
                         " -OQ" +
-<<<<<<< HEAD
-                        " -B:dbsnp,vcf " + GATKDataLocation + "dbsnp_132.b36.excluding_sites_after_129.vcf" +
-=======
                         " -B:dbsnp,VCF " + GATKDataLocation + "dbsnp_132.hg18.vcf" +
->>>>>>> 08b117cc
                         " -recalFile /dev/null" + moreArgs,
                 0,
                 new ArrayList<String>(0));
