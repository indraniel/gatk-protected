/*
 * Copyright (c) 2010.  The Broad Institute
 * Permission is hereby granted, free of charge, to any person
 * obtaining a copy of this software and associated documentation
 * files (the "Software"), to deal in the Software without
 * restriction, including without limitation the rights to use,
 * copy, modify, merge, publish, distribute, sublicense, and/or sell
 * copies of the Software, and to permit persons to whom the
 * Software is furnished to do so, subject to the following
 * conditions:
 *
 * The above copyright notice and this permission notice shall be
 * included in all copies or substantial portions of the Software.
 * THE SOFTWARE IS PROVIDED 'AS IS', WITHOUT WARRANTY OF ANY KIND,
 * EXPRESS OR IMPLIED, INCLUDING BUT NOT LIMITED TO THE WARRANTIES
 * OF MERCHANTABILITY, FITNESS FOR A PARTICULAR PURPOSE AND
 * NONINFRINGEMENT. IN NO EVENT SHALL THE AUTHORS OR COPYRIGHT
 * HOLDERS BE LIABLE FOR ANY CLAIM, DAMAGES OR OTHER LIABILITY,
 * WHETHER IN AN ACTION OF CONTRACT, TORT OR OTHERWISE, ARISING
 * FROM, OUT OF OR IN CONNECTION WITH THE SOFTWARE OR THE USE OR
 * OTHER DEALINGS IN THE SOFTWARE.
 */

package org.broadinstitute.sting.utils.variantcontext;

import com.google.java.contract.Ensures;
import com.google.java.contract.Requires;
import net.sf.picard.reference.ReferenceSequenceFile;
import net.sf.samtools.util.StringUtil;
import org.apache.commons.jexl2.Expression;
import org.apache.commons.jexl2.JexlEngine;
import org.broad.tribble.util.popgen.HardyWeinbergCalculation;
import org.broadinstitute.sting.gatk.walkers.phasing.ReadBackedPhasingWalker;
import org.broadinstitute.sting.utils.BaseUtils;
import org.broadinstitute.sting.utils.GenomeLoc;
import org.broadinstitute.sting.utils.GenomeLocParser;
import org.broadinstitute.sting.utils.Utils;
import org.broadinstitute.sting.utils.codecs.vcf.AbstractVCFCodec;
import org.broadinstitute.sting.utils.codecs.vcf.VCFConstants;
import org.broadinstitute.sting.utils.exceptions.ReviewedStingException;
import org.broadinstitute.sting.utils.exceptions.UserException;

import java.io.Serializable;
import java.util.*;

public class VariantContextUtils {
    final public static JexlEngine engine = new JexlEngine();
    static {
        engine.setSilent(false); // will throw errors now for selects that don't evaluate properly
        engine.setLenient(false);
    }

    /**
     * Create a new VariantContext
     *
     * @param name            name
     * @param loc             location
     * @param alleles         alleles
     * @param genotypes       genotypes set
     * @param negLog10PError  qual
     * @param filters         filters: use null for unfiltered and empty set for passes filters
     * @param attributes      attributes
     * @return VariantContext object
     */
    public static VariantContext toVC(String name, GenomeLoc loc, Collection<Allele> alleles, Collection<Genotype> genotypes, double negLog10PError, Set<String> filters, Map<String, ?> attributes) {
        return new VariantContext(name, loc.getContig(), loc.getStart(), loc.getStop(), alleles, genotypes != null ? VariantContext.genotypeCollectionToMap(new TreeMap<String, Genotype>(), genotypes) : null, negLog10PError, filters, attributes);
    }

    /**
     * Create a new variant context without genotypes and no Perror, no filters, and no attributes
     * @param name            name
     * @param loc             location
     * @param alleles         alleles
     * @return VariantContext object
     */
    public static VariantContext toVC(String name, GenomeLoc loc, Collection<Allele> alleles) {
        return new VariantContext (name, loc.getContig(), loc.getStart(), loc.getStop(), alleles, VariantContext.NO_GENOTYPES, InferredGeneticContext.NO_NEG_LOG_10PERROR, null, null);
    }

    /**
     * Create a new variant context without genotypes and no Perror, no filters, and no attributes
     * @param name            name
     * @param loc             location
     * @param alleles         alleles
     * @param genotypes       genotypes
     * @return VariantContext object
     */
    public static VariantContext toVC(String name, GenomeLoc loc, Collection<Allele> alleles, Collection<Genotype> genotypes) {
        return new VariantContext(name, loc.getContig(), loc.getStart(), loc.getStop(), alleles, genotypes, InferredGeneticContext.NO_NEG_LOG_10PERROR, null, null);
    }

    /**
     * Copy constructor
     *
     * @param other the VariantContext to copy
     * @return VariantContext object
     */
    public static VariantContext toVC(VariantContext other) {
        return new VariantContext(other.getSource(), other.getChr(), other.getStart(), other.getEnd(), other.getAlleles(), other.getGenotypes(), other.getNegLog10PError(), other.getFilters(), other.getAttributes());
    }

    /**
     * Update the attributes of the attributes map given the VariantContext to reflect the proper chromosome-based VCF tags
     *
     * @param vc          the VariantContext
     * @param attributes  the attributes map to populate; must not be null; may contain old values
     * @param removeStaleValues should we remove stale values from the mapping?
     */
    public static void calculateChromosomeCounts(VariantContext vc, Map<String, Object> attributes, boolean removeStaleValues) {
        // if everyone is a no-call, remove the old attributes if requested
        if ( vc.getChromosomeCount() == 0 && removeStaleValues ) {
            if ( attributes.containsKey(VCFConstants.ALLELE_COUNT_KEY) )
                attributes.remove(VCFConstants.ALLELE_COUNT_KEY);
            if ( attributes.containsKey(VCFConstants.ALLELE_FREQUENCY_KEY) )
                attributes.remove(VCFConstants.ALLELE_FREQUENCY_KEY);
            if ( attributes.containsKey(VCFConstants.ALLELE_NUMBER_KEY) )
                attributes.remove(VCFConstants.ALLELE_NUMBER_KEY);
            return;
        }

        if ( vc.hasGenotypes() ) {
            attributes.put(VCFConstants.ALLELE_NUMBER_KEY, vc.getChromosomeCount());

            // if there are alternate alleles, record the relevant tags
            if ( vc.getAlternateAlleles().size() > 0 ) {
                ArrayList<String> alleleFreqs = new ArrayList<String>();
                ArrayList<Integer> alleleCounts = new ArrayList<Integer>();
                double totalChromosomes = (double)vc.getChromosomeCount();
                for ( Allele allele : vc.getAlternateAlleles() ) {
                    int altChromosomes = vc.getChromosomeCount(allele);
                    alleleCounts.add(altChromosomes);
                    String freq = String.format(makePrecisionFormatStringFromDenominatorValue(totalChromosomes), ((double)altChromosomes / totalChromosomes));
                    alleleFreqs.add(freq);
                }

                attributes.put(VCFConstants.ALLELE_COUNT_KEY, alleleCounts.size() == 1 ? alleleCounts.get(0) : alleleCounts);
                attributes.put(VCFConstants.ALLELE_FREQUENCY_KEY, alleleFreqs.size() == 1 ? alleleFreqs.get(0) : alleleFreqs);
            }
            else {
                attributes.put(VCFConstants.ALLELE_COUNT_KEY, 0);
                attributes.put(VCFConstants.ALLELE_FREQUENCY_KEY, 0.0);
            }
        }
    }

    private static String makePrecisionFormatStringFromDenominatorValue(double maxValue) {
        int precision = 1;

        while ( maxValue > 1 ) {
            precision++;
            maxValue /= 10.0;
        }

        return "%." + precision + "f";
    }

    /**
     * A simple but common wrapper for matching VariantContext objects using JEXL expressions
     */
    public static class JexlVCMatchExp {
        public String name;
        public Expression exp;

        /**
         * Create a new matcher expression with name and JEXL expression exp
         * @param name name
         * @param exp  expression
         */
        public JexlVCMatchExp(String name, Expression exp) {
            this.name = name;
            this.exp = exp;
        }
    }

    /**
     * Method for creating JexlVCMatchExp from input walker arguments names and exps.  These two arrays contain
     * the name associated with each JEXL expression. initializeMatchExps will parse each expression and return
     * a list of JexlVCMatchExp, in order, that correspond to the names and exps.  These are suitable input to
     * match() below.
     *
     * @param names names
     * @param exps  expressions
     * @return list of matches
     */
    public static List<JexlVCMatchExp> initializeMatchExps(String[] names, String[] exps) {
        if ( names == null || exps == null )
            throw new ReviewedStingException("BUG: neither names nor exps can be null: names " + Arrays.toString(names) + " exps=" + Arrays.toString(exps) );

        if ( names.length != exps.length )
            throw new UserException("Inconsistent number of provided filter names and expressions: names=" + Arrays.toString(names) + " exps=" + Arrays.toString(exps));

        Map<String, String> map = new HashMap<String, String>();
        for ( int i = 0; i < names.length; i++ ) { map.put(names[i], exps[i]); }

        return VariantContextUtils.initializeMatchExps(map);
    }

    public static List<JexlVCMatchExp> initializeMatchExps(ArrayList<String> names, ArrayList<String> exps) {
        String[] nameArray = new String[names.size()];
        String[] expArray = new String[exps.size()];
        return initializeMatchExps(names.toArray(nameArray), exps.toArray(expArray));
    }


    /**
     * Method for creating JexlVCMatchExp from input walker arguments mapping from names to exps.  These two arrays contain
     * the name associated with each JEXL expression. initializeMatchExps will parse each expression and return
     * a list of JexlVCMatchExp, in order, that correspond to the names and exps.  These are suitable input to
     * match() below.
     *
     * @param names_and_exps mapping of names to expressions
     * @return list of matches
     */
    public static List<JexlVCMatchExp> initializeMatchExps(Map<String, String> names_and_exps) {
        List<JexlVCMatchExp> exps = new ArrayList<JexlVCMatchExp>();

        for ( Map.Entry<String, String> elt : names_and_exps.entrySet() ) {
            String name = elt.getKey();
            String expStr = elt.getValue();

            if ( name == null || expStr == null ) throw new IllegalArgumentException("Cannot create null expressions : " + name +  " " + expStr);
            try {
                Expression exp = engine.createExpression(expStr);
                exps.add(new JexlVCMatchExp(name, exp));
            } catch (Exception e) {
                throw new UserException.BadArgumentValue(name, "Invalid expression used (" + expStr + "). Please see the JEXL docs for correct syntax.") ;
            }
        }

        return exps;
    }

    /**
     * Returns true if exp match VC.  See collection<> version for full docs.
     * @param vc    variant context
     * @param exp   expression
     * @return true if there is a match
     */
    public static boolean match(VariantContext vc, JexlVCMatchExp exp) {
        return match(vc,Arrays.asList(exp)).get(exp);
    }

    /**
     * Matches each JexlVCMatchExp exp against the data contained in vc, and returns a map from these
     * expressions to true (if they matched) or false (if they didn't).  This the best way to apply JEXL
     * expressions to VariantContext records.  Use initializeMatchExps() to create the list of JexlVCMatchExp
     * expressions.
     *
     * @param vc   variant context
     * @param exps expressions
     * @return true if there is a match
     */
    public static Map<JexlVCMatchExp, Boolean> match(VariantContext vc, Collection<JexlVCMatchExp> exps) {
        return new JEXLMap(exps,vc);

    }

    /**
     * Returns true if exp match VC/g.  See collection<> version for full docs.
     * @param vc   variant context
     * @param g    genotype
     * @param exp   expression
     * @return true if there is a match
     */
    public static boolean match(VariantContext vc, Genotype g, JexlVCMatchExp exp) {
        return match(vc,g,Arrays.asList(exp)).get(exp);
    }

    /**
     * Matches each JexlVCMatchExp exp against the data contained in vc/g, and returns a map from these
     * expressions to true (if they matched) or false (if they didn't).  This the best way to apply JEXL
     * expressions to VariantContext records/genotypes.  Use initializeMatchExps() to create the list of JexlVCMatchExp
     * expressions.
     *
     * @param vc   variant context
     * @param g    genotype
     * @param exps expressions
     * @return true if there is a match
     */
    public static Map<JexlVCMatchExp, Boolean> match(VariantContext vc, Genotype g, Collection<JexlVCMatchExp> exps) {
        return new JEXLMap(exps,vc,g);
    }

    public static double computeHardyWeinbergPvalue(VariantContext vc) {
        if ( vc.getChromosomeCount() == 0 )
            return 0.0;
        return HardyWeinbergCalculation.hwCalculate(vc.getHomRefCount(), vc.getHetCount(), vc.getHomVarCount());
    }

    /**
     * Returns a newly allocated VC that is the same as VC, but without genotypes
     * @param vc  variant context
     * @return  new VC without genotypes
     */
    @Requires("vc != null")
    @Ensures("result != null")
    public static VariantContext sitesOnlyVariantContext(VariantContext vc) {
        return VariantContext.modifyGenotypes(vc, null);
    }

    /**
     * Returns a newly allocated list of VC, where each VC is the same as the input VCs, but without genotypes
     * @param vcs  collection of VCs
     * @return new VCs without genotypes
     */
    @Requires("vcs != null")
    @Ensures("result != null")
    public static Collection<VariantContext> sitesOnlyVariantContexts(Collection<VariantContext> vcs) {
        List<VariantContext> r = new ArrayList<VariantContext>();
        for ( VariantContext vc : vcs )
            r.add(sitesOnlyVariantContext(vc));
        return r;
    }

    public static VariantContext pruneVariantContext(VariantContext vc) {
        return pruneVariantContext(vc, null);
    }

    public static VariantContext pruneVariantContext(final VariantContext vc, final Collection<String> keysToPreserve ) {
        final MutableVariantContext mvc = new MutableVariantContext(vc);

        if ( keysToPreserve == null || keysToPreserve.size() == 0 )
            mvc.clearAttributes();
        else {
            final Map<String, Object> d = mvc.getAttributes();
            mvc.clearAttributes();
            for ( String key : keysToPreserve )
                if ( d.containsKey(key) )
                    mvc.putAttribute(key, d.get(key));
        }

        // this must be done as the ID is stored in the attributes field
        if ( vc.hasID() ) mvc.setID(vc.getID());

        Collection<Genotype> gs = mvc.getGenotypes().values();
        mvc.clearGenotypes();
        for ( Genotype g : gs ) {
            MutableGenotype mg = new MutableGenotype(g);
            mg.clearAttributes();
            if ( keysToPreserve != null )
                for ( String key : keysToPreserve )
                    if ( g.hasAttribute(key) )
                        mg.putAttribute(key, g.getAttribute(key));
            mvc.addGenotype(mg);
        }

        return mvc;
    }

    public enum GenotypeMergeType {
        /**
         * Make all sample genotypes unique by file. Each sample shared across RODs gets named sample.ROD.
         */
        UNIQUIFY,
        /**
         * Take genotypes in priority order (see the priority argument).
         */
        PRIORITIZE,
        /**
         * Take the genotypes in any order.
         */
        UNSORTED,
        /**
         * Require that all samples/genotypes be unique between all inputs.
         */
        REQUIRE_UNIQUE
    }

    public enum FilteredRecordMergeType {
        /**
         * Union - leaves the record if any record is unfiltered.
         */
        KEEP_IF_ANY_UNFILTERED,
        /**
         * Requires all records present at site to be unfiltered. VCF files that don't contain the record don't influence this.
         */
        KEEP_IF_ALL_UNFILTERED
    }

    /**
     * Performs a master merge on the VCs.  Here there is a master input [contains all of the information] and many
     * VCs containing partial, extra genotype information which should be added to the master.  For example,
     * we scatter out the phasing algorithm over some samples in the master, producing a minimal VCF with phasing
     * information per genotype.  The master merge will add the PQ information from each genotype record, where
     * appropriate, to the master VC.
     *
     * @param unsortedVCs   collection of VCs
     * @param masterName    name of master VC
     * @return  master-merged VC
     */
    public static VariantContext masterMerge(Collection<VariantContext> unsortedVCs, String masterName) {
        VariantContext master = findMaster(unsortedVCs, masterName);
        Map<String, Genotype> genotypes = master.getGenotypes();
        for (Genotype g : genotypes.values()) {
            genotypes.put(g.getSampleName(), new MutableGenotype(g));
        }

        Map<String, Object> masterAttributes = new HashMap<String, Object>(master.getAttributes());

        for (VariantContext vc : unsortedVCs) {
            if (!vc.getSource().equals(masterName)) {
                for (Genotype g : vc.getGenotypes().values()) {
                    MutableGenotype masterG = (MutableGenotype) genotypes.get(g.getSampleName());
                    for (Map.Entry<String, Object> attr : g.getAttributes().entrySet()) {
                        if (!masterG.hasAttribute(attr.getKey())) {
                            //System.out.printf("Adding GT attribute %s to masterG %s, new %s%n", attr, masterG, g);
                            masterG.putAttribute(attr.getKey(), attr.getValue());
                        }
                    }

                    if (masterG.isPhased() != g.isPhased()) {
                        if (masterG.sameGenotype(g)) {
                            // System.out.printf("Updating phasing %s to masterG %s, new %s%n", g.isPhased(), masterG, g);
                            masterG.setAlleles(g.getAlleles());
                            masterG.setPhase(g.isPhased());
                        }
                        //else System.out.println("WARNING: Not updating phase, since genotypes differ between master file and auxiliary info file!");
                    }

//                    if ( MathUtils.compareDoubles(masterG.getNegLog10PError(), g.getNegLog10PError()) != 0 ) {
//                        System.out.printf("Updating GQ %s to masterG %s, new %s%n", g.getNegLog10PError(), masterG, g);
//                        masterG.setNegLog10PError(g.getNegLog10PError());
//                    }

                }

                for (Map.Entry<String, Object> attr : vc.getAttributes().entrySet()) {
                    if (!masterAttributes.containsKey(attr.getKey())) {
                        //System.out.printf("Adding VC attribute %s to master %s, new %s%n", attr, master, vc);
                        masterAttributes.put(attr.getKey(), attr.getValue());
                    }
                }
            }
        }

        return new VariantContext(master.getSource(), master.getChr(), master.getStart(), master.getEnd(), master.getAlleles(), genotypes, master.getNegLog10PError(), master.getFilters(), masterAttributes);
    }

    private static VariantContext findMaster(Collection<VariantContext> unsortedVCs, String masterName) {
        for (VariantContext vc : unsortedVCs) {
            if (vc.getSource().equals(masterName)) {
                return vc;
            }
        }

        throw new ReviewedStingException(String.format("Couldn't find master VCF %s at %s", masterName, unsortedVCs.iterator().next()));
    }

    /**
     * Merges VariantContexts into a single hybrid.  Takes genotypes for common samples in priority order, if provided.
     * If uniqifySamples is true, the priority order is ignored and names are created by concatenating the VC name with
     * the sample name
     *
     * @param genomeLocParser           loc parser
     * @param unsortedVCs               collection of unsorted VCs
     * @param priorityListOfVCs         priority list detailing the order in which we should grab the VCs
     * @param filteredRecordMergeType   merge type for filtered records
     * @param genotypeMergeOptions      merge option for genotypes
     * @param annotateOrigin            should we annotate the set it came from?
     * @param printMessages             should we print messages?
     * @param setKey                    the key name of the set
     * @param filteredAreUncalled       are filtered records uncalled?
     * @param mergeInfoWithMaxAC        should we merge in info from the VC with maximum allele count?
     * @return new VariantContext       representing the merge of unsortedVCs
     */
    public static VariantContext simpleMerge(final GenomeLocParser genomeLocParser,
                                             final Collection<VariantContext> unsortedVCs,
                                             final List<String> priorityListOfVCs,
                                             final FilteredRecordMergeType filteredRecordMergeType,
                                             final GenotypeMergeType genotypeMergeOptions,
                                             final boolean annotateOrigin,
                                             final boolean printMessages,
                                             final String setKey,
                                             final boolean filteredAreUncalled,
                                             final boolean mergeInfoWithMaxAC ) {
        if ( unsortedVCs == null || unsortedVCs.size() == 0 )
            return null;

        if ( annotateOrigin && priorityListOfVCs == null )
            throw new IllegalArgumentException("Cannot merge calls and annotate their origins without a complete priority list of VariantContexts");

        if ( genotypeMergeOptions == GenotypeMergeType.REQUIRE_UNIQUE )
            verifyUniqueSampleNames(unsortedVCs);

        List<VariantContext> prepaddedVCs = sortVariantContextsByPriority(unsortedVCs, priorityListOfVCs, genotypeMergeOptions);
        // Make sure all variant contexts are padded with reference base in case of indels if necessary
        List<VariantContext> VCs = new ArrayList<VariantContext>();

        for (VariantContext vc : prepaddedVCs) {
            // also a reasonable place to remove filtered calls, if needed
            if ( ! filteredAreUncalled || vc.isNotFiltered() )
                VCs.add(VariantContext.createVariantContextWithPaddedAlleles(vc, false));
        }
        if ( VCs.size() == 0 ) // everything is filtered out and we're filteredAreUncalled
            return null;

        // establish the baseline info from the first VC
        final VariantContext first = VCs.get(0);
        final String name = first.getSource();
        final Allele refAllele = determineReferenceAllele(VCs);

        final Set<Allele> alleles = new TreeSet<Allele>();
        final Set<String> filters = new TreeSet<String>();
        final Map<String, Object> attributes = new TreeMap<String, Object>();
        final Set<String> inconsistentAttributes = new HashSet<String>();
        final Set<String> variantSources = new HashSet<String>(); // contains the set of sources we found in our set of VCs that are variant
        final Set<String> rsIDs = new LinkedHashSet<String>(1); // most of the time there's one id

        GenomeLoc loc = getLocation(genomeLocParser,first);
        int depth = 0;
        int maxAC = -1;
        final Map<String, Object> attributesWithMaxAC = new TreeMap<String, Object>();
        double negLog10PError = -1;
        VariantContext vcWithMaxAC = null;
        Map<String, Genotype> genotypes = new TreeMap<String, Genotype>();

        // counting the number of filtered and variant VCs
        int nFiltered = 0;

        boolean remapped = false;

        // cycle through and add info from the other VCs, making sure the loc/reference matches

        for ( VariantContext vc : VCs ) {
            if ( loc.getStart() != vc.getStart() ) // || !first.getReference().equals(vc.getReference()) )
                throw new ReviewedStingException("BUG: attempting to merge VariantContexts with different start sites: first="+ first.toString() + " second=" + vc.toString());

            if ( getLocation(genomeLocParser,vc).size() > loc.size() )
                loc = getLocation(genomeLocParser,vc); // get the longest location

            nFiltered += vc.isFiltered() ? 1 : 0;
            if ( vc.isVariant() ) variantSources.add(vc.getSource());

            AlleleMapper alleleMapping = resolveIncompatibleAlleles(refAllele, vc, alleles);
            remapped = remapped || alleleMapping.needsRemapping();

            alleles.addAll(alleleMapping.values());

            mergeGenotypes(genotypes, vc, alleleMapping, genotypeMergeOptions == GenotypeMergeType.UNIQUIFY);

            negLog10PError = Math.max(negLog10PError, vc.isVariant() ? vc.getNegLog10PError() : -1);

            filters.addAll(vc.getFilters());

            //
            // add attributes
            //
            // special case DP (add it up) and ID (just preserve it)
            //
            if (vc.hasAttribute(VCFConstants.DEPTH_KEY))
<<<<<<< HEAD
                depth += vc.getAttributeAsInt(VCFConstants.DEPTH_KEY, 0);
            if (rsID == null && vc.hasID())
                rsID = vc.getID();
=======
                depth += Integer.valueOf(vc.getAttributeAsString(VCFConstants.DEPTH_KEY));

            if ( vc.hasID() && ! vc.getID().equals(VCFConstants.EMPTY_ID_FIELD) ) rsIDs.add(vc.getID());

>>>>>>> 6592972f
            if (mergeInfoWithMaxAC && vc.hasAttribute(VCFConstants.ALLELE_COUNT_KEY)) {
                String rawAlleleCounts = vc.getAttributeAsString(VCFConstants.ALLELE_COUNT_KEY, null);
                // lets see if the string contains a , separator
                if (rawAlleleCounts.contains(VCFConstants.INFO_FIELD_ARRAY_SEPARATOR)) {
                    List<String> alleleCountArray = Arrays.asList(rawAlleleCounts.substring(1, rawAlleleCounts.length() - 1).split(VCFConstants.INFO_FIELD_ARRAY_SEPARATOR));
                    for (String alleleCount : alleleCountArray) {
                        final int ac = Integer.valueOf(alleleCount.trim());
                        if (ac > maxAC) {
                            maxAC = ac;
                            vcWithMaxAC = vc;
                        }
                    }
                } else {
                    final int ac = Integer.valueOf(rawAlleleCounts);
                    if (ac > maxAC) {
                        maxAC = ac;
                        vcWithMaxAC = vc;
                    }
                }
            }

            for (Map.Entry<String, Object> p : vc.getAttributes().entrySet()) {
                String key = p.getKey();
                // if we don't like the key already, don't go anywhere
                if ( ! inconsistentAttributes.contains(key) ) {
                    boolean alreadyFound = attributes.containsKey(key);
                    Object boundValue = attributes.get(key);
                    boolean boundIsMissingValue = alreadyFound && boundValue.equals(VCFConstants.MISSING_VALUE_v4);

                    if ( alreadyFound && ! boundValue.equals(p.getValue()) && ! boundIsMissingValue ) {
                        // we found the value but we're inconsistent, put it in the exclude list
                        //System.out.printf("Inconsistent INFO values: %s => %s and %s%n", key, boundValue, p.getValue());
                        inconsistentAttributes.add(key);
                        attributes.remove(key);
                    } else if ( ! alreadyFound || boundIsMissingValue )  { // no value
                        //if ( vc != first ) System.out.printf("Adding key %s => %s%n", p.getKey(), p.getValue());
                        attributes.put(key, p.getValue());
                    }
                }
            }
        }

        // if we have more alternate alleles in the merged VC than in one or more of the original VCs, we need to strip out the GL/PLs (because they are no longer accurate)
        for ( VariantContext vc : VCs ) {
            if ( vc.alleles.size() != alleles.size() ) {
                genotypes = stripPLs(genotypes);
                break;
            }
        }

        // take the VC with the maxAC and pull the attributes into a modifiable map
        if ( mergeInfoWithMaxAC && vcWithMaxAC != null ) {
            attributesWithMaxAC.putAll(vcWithMaxAC.getAttributes());
        }

        // if at least one record was unfiltered and we want a union, clear all of the filters
        if ( filteredRecordMergeType == FilteredRecordMergeType.KEEP_IF_ANY_UNFILTERED && nFiltered != VCs.size() )
            filters.clear();

        if ( annotateOrigin ) { // we care about where the call came from
            String setValue;
            if ( nFiltered == 0 && variantSources.size() == priorityListOfVCs.size() ) // nothing was unfiltered
                setValue = "Intersection";
            else if ( nFiltered == VCs.size() )     // everything was filtered out
                setValue = "FilteredInAll";
            else if ( variantSources.isEmpty() )               // everyone was reference
                setValue = "ReferenceInAll";
            else {
                LinkedHashSet<String> s = new LinkedHashSet<String>();
                for ( VariantContext vc : VCs )
                    if ( vc.isVariant() )
                        s.add( vc.isFiltered() ? "filterIn" + vc.getSource() : vc.getSource() );
                setValue = Utils.join("-", s);
            }

            if ( setKey != null ) {
                attributes.put(setKey, setValue);
                if( mergeInfoWithMaxAC && vcWithMaxAC != null ) { attributesWithMaxAC.put(setKey, vcWithMaxAC.getSource()); }
            }
        }

        if ( depth > 0 )
            attributes.put(VCFConstants.DEPTH_KEY, String.valueOf(depth));

        if ( ! rsIDs.isEmpty() ) {
            attributes.put(VariantContext.ID_KEY, Utils.join(",", rsIDs));
        }

        VariantContext merged = new VariantContext(name, loc.getContig(), loc.getStart(), loc.getStop(), alleles, genotypes, negLog10PError, filters, (mergeInfoWithMaxAC ? attributesWithMaxAC : attributes) );
        // Trim the padded bases of all alleles if necessary
        merged = createVariantContextWithTrimmedAlleles(merged);

        if ( printMessages && remapped ) System.out.printf("Remapped => %s%n", merged);
        return merged;
    }

    public static boolean allelesAreSubset(VariantContext vc1, VariantContext vc2) {
        // if all alleles of vc1 are a contained in alleles of vc2, return true
        if (!vc1.getReference().equals(vc2.getReference()))
            return false;

        for (Allele a :vc1.getAlternateAlleles()) {
            if (!vc2.getAlternateAlleles().contains(a))
                return false;
        }

        return true;
    }
    public static VariantContext createVariantContextWithTrimmedAlleles(VariantContext inputVC) {
        // see if we need to trim common reference base from all alleles
        boolean trimVC;

        // We need to trim common reference base from all alleles in all genotypes if a ref base is common to all alleles
        Allele refAllele = inputVC.getReference();
        if (!inputVC.isVariant())
            trimVC = false;
        else if (refAllele.isNull())
            trimVC = false;
        else {
            trimVC = (AbstractVCFCodec.computeForwardClipping(new ArrayList<Allele>(inputVC.getAlternateAlleles()),
                    inputVC.getReference().getDisplayString()) > 0);
         }

        // nothing to do if we don't need to trim bases
        if (trimVC) {
            List<Allele> alleles = new ArrayList<Allele>();
            Map<String, Genotype> genotypes = new TreeMap<String, Genotype>();

            // set the reference base for indels in the attributes
            Map<String,Object> attributes = new TreeMap<String,Object>(inputVC.getAttributes());

            Map<Allele, Allele> originalToTrimmedAlleleMap = new HashMap<Allele, Allele>();

            for (Allele a : inputVC.getAlleles()) {
                if (a.isSymbolic()) {
                    alleles.add(a);
                    originalToTrimmedAlleleMap.put(a, a);
                } else {
                    // get bases for current allele and create a new one with trimmed bases
                    byte[] newBases = Arrays.copyOfRange(a.getBases(), 1, a.length());
                    Allele trimmedAllele = Allele.create(newBases, a.isReference());
                    alleles.add(trimmedAllele);
                    originalToTrimmedAlleleMap.put(a, trimmedAllele);
                }
            }

            // detect case where we're trimming bases but resulting vc doesn't have any null allele. In that case, we keep original representation
            // example: mixed records such as {TA*,TGA,TG}
            boolean hasNullAlleles = false;

            for (Allele a: originalToTrimmedAlleleMap.values()) {
                if (a.isNull())
                    hasNullAlleles = true;
                if (a.isReference())
                    refAllele = a;
             }

             if (!hasNullAlleles)
               return inputVC;
           // now we can recreate new genotypes with trimmed alleles
            for ( Map.Entry<String, Genotype> sample : inputVC.getGenotypes().entrySet() ) {

                List<Allele> originalAlleles = sample.getValue().getAlleles();
                List<Allele> trimmedAlleles = new ArrayList<Allele>();
                for ( Allele a : originalAlleles ) {
                    if ( a.isCalled() )
                        trimmedAlleles.add(originalToTrimmedAlleleMap.get(a));
                    else
                        trimmedAlleles.add(Allele.NO_CALL);
                }
                genotypes.put(sample.getKey(), Genotype.modifyAlleles(sample.getValue(), trimmedAlleles));

            }
            return new VariantContext(inputVC.getSource(), inputVC.getChr(), inputVC.getStart(), inputVC.getEnd(), alleles, genotypes, inputVC.getNegLog10PError(), inputVC.filtersWereApplied() ? inputVC.getFilters() : null, attributes, new Byte(inputVC.getReference().getBases()[0]));

        }

        return inputVC;
    }

    public static Map<String, Genotype> stripPLs(Map<String, Genotype> genotypes) {
        Map<String, Genotype> newGs = new HashMap<String, Genotype>(genotypes.size());

        for ( Map.Entry<String, Genotype> g : genotypes.entrySet() ) {
            newGs.put(g.getKey(), g.getValue().hasLikelihoods() ? Genotype.removePLs(g.getValue()) : g.getValue());
        }

        return newGs;
    }

    public static Map<VariantContext.Type, List<VariantContext>> separateVariantContextsByType(Collection<VariantContext> VCs) {
        HashMap<VariantContext.Type, List<VariantContext>> mappedVCs = new HashMap<VariantContext.Type, List<VariantContext>>();
        for ( VariantContext vc : VCs ) {
            if ( !mappedVCs.containsKey(vc.getType()) )
                mappedVCs.put(vc.getType(), new ArrayList<VariantContext>());
            mappedVCs.get(vc.getType()).add(vc);
        }

        return mappedVCs;
    }

    private static class AlleleMapper {
        private VariantContext vc = null;
        private Map<Allele, Allele> map = null;
        public AlleleMapper(VariantContext vc)          { this.vc = vc; }
        public AlleleMapper(Map<Allele, Allele> map)    { this.map = map; }
        public boolean needsRemapping()                 { return this.map != null; }
        public Collection<Allele> values()              { return map != null ? map.values() : vc.getAlleles(); }

        public Allele remap(Allele a)                   { return map != null && map.containsKey(a) ? map.get(a) : a; }

        public List<Allele> remap(List<Allele> as) {
            List<Allele> newAs = new ArrayList<Allele>();
            for ( Allele a : as ) {
                //System.out.printf("  Remapping %s => %s%n", a, remap(a));
                newAs.add(remap(a));
            }
            return newAs;
        }
    }

    static private void verifyUniqueSampleNames(Collection<VariantContext> unsortedVCs) {
        Set<String> names = new HashSet<String>();
        for ( VariantContext vc : unsortedVCs ) {
            for ( String name : vc.getSampleNames() ) {
                //System.out.printf("Checking %s %b%n", name, names.contains(name));
                if ( names.contains(name) )
                    throw new UserException("REQUIRE_UNIQUE sample names is true but duplicate names were discovered " + name);
            }

            names.addAll(vc.getSampleNames());
        }
    }


    static private Allele determineReferenceAllele(List<VariantContext> VCs) {
        Allele ref = null;

        for ( VariantContext vc : VCs ) {
            Allele myRef = vc.getReference();
            if ( ref == null || ref.length() < myRef.length() )
                ref = myRef;
            else if ( ref.length() == myRef.length() && ! ref.equals(myRef) )
                throw new UserException.BadInput(String.format("The provided variant file(s) have inconsistent references for the same position(s) at %s:%d, %s vs. %s", vc.getChr(), vc.getStart(), ref, myRef));
        }

        return ref;
    }

    static private AlleleMapper resolveIncompatibleAlleles(Allele refAllele, VariantContext vc, Set<Allele> allAlleles) {
        if ( refAllele.equals(vc.getReference()) )
            return new AlleleMapper(vc);
        else {
            // we really need to do some work.  The refAllele is the longest reference allele seen at this
            // start site.  So imagine it is:
            //
            // refAllele: ACGTGA
            // myRef:     ACGT
            // myAlt:     -
            //
            // We need to remap all of the alleles in vc to include the extra GA so that
            // myRef => refAllele and myAlt => GA
            //

            Allele myRef = vc.getReference();
            if ( refAllele.length() <= myRef.length() ) throw new ReviewedStingException("BUG: myRef="+myRef+" is longer than refAllele="+refAllele);
            byte[] extraBases = Arrays.copyOfRange(refAllele.getBases(), myRef.length(), refAllele.length());

//            System.out.printf("Remapping allele at %s%n", vc);
//            System.out.printf("ref   %s%n", refAllele);
//            System.out.printf("myref %s%n", myRef );
//            System.out.printf("extrabases %s%n", new String(extraBases));

            Map<Allele, Allele> map = new HashMap<Allele, Allele>();
            for ( Allele a : vc.getAlleles() ) {
                if ( a.isReference() )
                    map.put(a, refAllele);
                else {
                    Allele extended = Allele.extend(a, extraBases);
                    for ( Allele b : allAlleles )
                        if ( extended.equals(b) )
                            extended = b;
//                    System.out.printf("  Extending %s => %s%n", a, extended);
                    map.put(a, extended);
                }
            }

            // debugging
//            System.out.printf("mapping %s%n", map);

            return new AlleleMapper(map);
        }
    }

    static class CompareByPriority implements Comparator<VariantContext>, Serializable {
        List<String> priorityListOfVCs;
        public CompareByPriority(List<String> priorityListOfVCs) {
            this.priorityListOfVCs = priorityListOfVCs;
        }

        private int getIndex(VariantContext vc) {
            int i = priorityListOfVCs.indexOf(vc.getSource());
            if ( i == -1 ) throw new UserException.BadArgumentValue(Utils.join(",", priorityListOfVCs), "Priority list " + priorityListOfVCs + " doesn't contain variant context " + vc.getSource());
            return i;
        }

        public int compare(VariantContext vc1, VariantContext vc2) {
            return Integer.valueOf(getIndex(vc1)).compareTo(getIndex(vc2));
        }
    }

    public static List<VariantContext> sortVariantContextsByPriority(Collection<VariantContext> unsortedVCs, List<String> priorityListOfVCs, GenotypeMergeType mergeOption ) {
        if ( mergeOption == GenotypeMergeType.PRIORITIZE && priorityListOfVCs == null )
            throw new IllegalArgumentException("Cannot merge calls by priority with a null priority list");

        if ( priorityListOfVCs == null || mergeOption == GenotypeMergeType.UNSORTED )
            return new ArrayList<VariantContext>(unsortedVCs);
        else {
            ArrayList<VariantContext> sorted = new ArrayList<VariantContext>(unsortedVCs);
            Collections.sort(sorted, new CompareByPriority(priorityListOfVCs));
            return sorted;
        }
    }

    private static void mergeGenotypes(Map<String, Genotype> mergedGenotypes, VariantContext oneVC, AlleleMapper alleleMapping, boolean uniqifySamples) {
        for ( Genotype g : oneVC.getGenotypes().values() ) {
            String name = mergedSampleName(oneVC.getSource(), g.getSampleName(), uniqifySamples);
            if ( ! mergedGenotypes.containsKey(name) ) {
                // only add if the name is new
                Genotype newG = g;

                if ( uniqifySamples || alleleMapping.needsRemapping() ) {
                    MutableGenotype mutG = new MutableGenotype(name, g);
                    if ( alleleMapping.needsRemapping() ) mutG.setAlleles(alleleMapping.remap(g.getAlleles()));
                    newG = mutG;
                }

                mergedGenotypes.put(name, newG);
            }
        }
    }

    public static String mergedSampleName(String trackName, String sampleName, boolean uniqify ) {
        return uniqify ? sampleName + "." + trackName : sampleName;
    }

    /**
     * Returns a context identical to this with the REF and ALT alleles reverse complemented.
     *
     * @param vc        variant context
     * @return new vc
     */
    public static VariantContext reverseComplement(VariantContext vc) {
        // create a mapping from original allele to reverse complemented allele
        HashMap<Allele, Allele> alleleMap = new HashMap<Allele, Allele>(vc.getAlleles().size());
        for ( Allele originalAllele : vc.getAlleles() ) {
            Allele newAllele;
            if ( originalAllele.isNoCall() || originalAllele.isNull() )
                newAllele = originalAllele;
            else
                newAllele = Allele.create(BaseUtils.simpleReverseComplement(originalAllele.getBases()), originalAllele.isReference());
            alleleMap.put(originalAllele, newAllele);
        }

        // create new Genotype objects
        Map<String, Genotype> newGenotypes = new HashMap<String, Genotype>(vc.getNSamples());
        for ( Map.Entry<String, Genotype> genotype : vc.getGenotypes().entrySet() ) {
            List<Allele> newAlleles = new ArrayList<Allele>();
            for ( Allele allele : genotype.getValue().getAlleles() ) {
                Allele newAllele = alleleMap.get(allele);
                if ( newAllele == null )
                    newAllele = Allele.NO_CALL;
                newAlleles.add(newAllele);
            }
            newGenotypes.put(genotype.getKey(), Genotype.modifyAlleles(genotype.getValue(), newAlleles));
        }

        return new VariantContext(vc.getSource(), vc.getChr(), vc.getStart(), vc.getEnd(), alleleMap.values(), newGenotypes, vc.getNegLog10PError(), vc.filtersWereApplied() ? vc.getFilters() : null, vc.getAttributes());

    }

    public static VariantContext purgeUnallowedGenotypeAttributes(VariantContext vc, Set<String> allowedAttributes) {
        if ( allowedAttributes == null )
            return vc;

        Map<String, Genotype> newGenotypes = new HashMap<String, Genotype>(vc.getNSamples());
        for ( Map.Entry<String, Genotype> genotype : vc.getGenotypes().entrySet() ) {
            Map<String, Object> attrs = new HashMap<String, Object>();
            for ( Map.Entry<String, Object> attr : genotype.getValue().getAttributes().entrySet() ) {
                if ( allowedAttributes.contains(attr.getKey()) )
                    attrs.put(attr.getKey(), attr.getValue());
            }
            newGenotypes.put(genotype.getKey(), Genotype.modifyAttributes(genotype.getValue(), attrs));
        }

        return VariantContext.modifyGenotypes(vc, newGenotypes);
    }

    public static BaseUtils.BaseSubstitutionType getSNPSubstitutionType(VariantContext context) {
        if (!context.isSNP() || !context.isBiallelic())
            throw new IllegalStateException("Requested SNP substitution type for bialleic non-SNP " + context);
        return BaseUtils.SNPSubstitutionType(context.getReference().getBases()[0], context.getAlternateAllele(0).getBases()[0]);
    }

    /**
     * If this is a BiAlleic SNP, is it a transition?
     */
    public static boolean isTransition(VariantContext context) {
        return getSNPSubstitutionType(context) == BaseUtils.BaseSubstitutionType.TRANSITION;
    }

    /**
     * If this is a BiAlleic SNP, is it a transversion?
     */
    public static boolean isTransversion(VariantContext context) {
        return getSNPSubstitutionType(context) == BaseUtils.BaseSubstitutionType.TRANSVERSION;
    }

    /**
     * create a genome location, given a variant context
     * @param genomeLocParser parser
     * @param vc the variant context
     * @return the genomeLoc
     */
    public static final GenomeLoc getLocation(GenomeLocParser genomeLocParser,VariantContext vc) {
        return genomeLocParser.createGenomeLoc(vc.getChr(), vc.getStart(), vc.getEnd(), true);
    }

    public abstract static class AlleleMergeRule {
        // vc1, vc2 are ONLY passed to allelesShouldBeMerged() if mergeIntoMNPvalidationCheck(genomeLocParser, vc1, vc2) AND allSamplesAreMergeable(vc1, vc2):
        abstract public boolean allelesShouldBeMerged(VariantContext vc1, VariantContext vc2);

        public String toString() {
            return "all samples are mergeable";
        }
    }

    // NOTE: returns null if vc1 and vc2 are not merged into a single MNP record

    public static VariantContext mergeIntoMNP(GenomeLocParser genomeLocParser, VariantContext vc1, VariantContext vc2, ReferenceSequenceFile referenceFile, AlleleMergeRule alleleMergeRule) {
        if (!mergeIntoMNPvalidationCheck(genomeLocParser, vc1, vc2))
            return null;

        // Check that it's logically possible to merge the VCs:
        if (!allSamplesAreMergeable(vc1, vc2))
            return null;

        // Check if there's a "point" in merging the VCs (e.g., annotations could be changed)
        if (!alleleMergeRule.allelesShouldBeMerged(vc1, vc2))
            return null;

        return reallyMergeIntoMNP(vc1, vc2, referenceFile);
    }

    private static VariantContext reallyMergeIntoMNP(VariantContext vc1, VariantContext vc2, ReferenceSequenceFile referenceFile) {
        int startInter = vc1.getEnd() + 1;
        int endInter = vc2.getStart() - 1;
        byte[] intermediateBases = null;
        if (startInter <= endInter) {
            intermediateBases = referenceFile.getSubsequenceAt(vc1.getChr(), startInter, endInter).getBases();
            StringUtil.toUpperCase(intermediateBases);
        }
        MergedAllelesData mergeData = new MergedAllelesData(intermediateBases, vc1, vc2); // ensures that the reference allele is added

        Map<String, Genotype> mergedGenotypes = new HashMap<String, Genotype>();
        for (Map.Entry<String, Genotype> gt1Entry : vc1.getGenotypes().entrySet()) {
            String sample = gt1Entry.getKey();
            Genotype gt1 = gt1Entry.getValue();
            Genotype gt2 = vc2.getGenotype(sample);

            List<Allele> site1Alleles = gt1.getAlleles();
            List<Allele> site2Alleles = gt2.getAlleles();

            List<Allele> mergedAllelesForSample = new LinkedList<Allele>();

            /* NOTE: Since merged alleles are added to mergedAllelesForSample in the SAME order as in the input VC records,
               we preserve phase information (if any) relative to whatever precedes vc1:
             */
            Iterator<Allele> all2It = site2Alleles.iterator();
            for (Allele all1 : site1Alleles) {
                Allele all2 = all2It.next(); // this is OK, since allSamplesAreMergeable()

                Allele mergedAllele = mergeData.ensureMergedAllele(all1, all2);
                mergedAllelesForSample.add(mergedAllele);
            }

            double mergedGQ = Math.max(gt1.getNegLog10PError(), gt2.getNegLog10PError());
            Set<String> mergedGtFilters = new HashSet<String>(); // Since gt1 and gt2 were unfiltered, the Genotype remains unfiltered

            Map<String, Object> mergedGtAttribs = new HashMap<String, Object>();
            PhaseAndQuality phaseQual = calcPhaseForMergedGenotypes(gt1, gt2);
            if (phaseQual.PQ != null)
                mergedGtAttribs.put(ReadBackedPhasingWalker.PQ_KEY, phaseQual.PQ);

            Genotype mergedGt = new Genotype(sample, mergedAllelesForSample, mergedGQ, mergedGtFilters, mergedGtAttribs, phaseQual.isPhased);
            mergedGenotypes.put(sample, mergedGt);
        }

        String mergedName = VariantContextUtils.mergeVariantContextNames(vc1.getSource(), vc2.getSource());
        double mergedNegLog10PError = Math.max(vc1.getNegLog10PError(), vc2.getNegLog10PError());
        Set<String> mergedFilters = new HashSet<String>(); // Since vc1 and vc2 were unfiltered, the merged record remains unfiltered
        Map<String, Object> mergedAttribs = VariantContextUtils.mergeVariantContextAttributes(vc1, vc2);

        VariantContext mergedVc = new VariantContext(mergedName, vc1.getChr(), vc1.getStart(), vc2.getEnd(), mergeData.getAllMergedAlleles(), mergedGenotypes, mergedNegLog10PError, mergedFilters, mergedAttribs);

        mergedAttribs = new HashMap<String, Object>(mergedVc.getAttributes());
        VariantContextUtils.calculateChromosomeCounts(mergedVc, mergedAttribs, true);
        mergedVc = VariantContext.modifyAttributes(mergedVc, mergedAttribs);

        return mergedVc;
    }

    private static class AlleleOneAndTwo {
        private Allele all1;
        private Allele all2;

        public AlleleOneAndTwo(Allele all1, Allele all2) {
            this.all1 = all1;
            this.all2 = all2;
        }

        public int hashCode() {
            return all1.hashCode() + all2.hashCode();
        }

        public boolean equals(Object other) {
            if (!(other instanceof AlleleOneAndTwo))
                return false;

            AlleleOneAndTwo otherAot = (AlleleOneAndTwo) other;
            return (this.all1.equals(otherAot.all1) && this.all2.equals(otherAot.all2));
        }
    }

    private static class MergedAllelesData {
        private Map<AlleleOneAndTwo, Allele> mergedAlleles;
        private byte[] intermediateBases;
        private int intermediateLength;

        public MergedAllelesData(byte[] intermediateBases, VariantContext vc1, VariantContext vc2) {
            this.mergedAlleles = new HashMap<AlleleOneAndTwo, Allele>(); // implemented equals() and hashCode() for AlleleOneAndTwo
            this.intermediateBases = intermediateBases;
            this.intermediateLength = this.intermediateBases != null ? this.intermediateBases.length : 0;

            this.ensureMergedAllele(vc1.getReference(), vc2.getReference(), true);
        }

        public Allele ensureMergedAllele(Allele all1, Allele all2) {
            return ensureMergedAllele(all1, all2, false); // false <-> since even if all1+all2 = reference, it was already created in the constructor
        }

        private Allele ensureMergedAllele(Allele all1, Allele all2, boolean creatingReferenceForFirstTime) {
            AlleleOneAndTwo all12 = new AlleleOneAndTwo(all1, all2);
            Allele mergedAllele = mergedAlleles.get(all12);

            if (mergedAllele == null) {
                byte[] bases1 = all1.getBases();
                byte[] bases2 = all2.getBases();

                byte[] mergedBases = new byte[bases1.length + intermediateLength + bases2.length];
                System.arraycopy(bases1, 0, mergedBases, 0, bases1.length);
                if (intermediateBases != null)
                    System.arraycopy(intermediateBases, 0, mergedBases, bases1.length, intermediateLength);
                System.arraycopy(bases2, 0, mergedBases, bases1.length + intermediateLength, bases2.length);

                mergedAllele = Allele.create(mergedBases, creatingReferenceForFirstTime);
                mergedAlleles.put(all12, mergedAllele);
            }

            return mergedAllele;
        }

        public Set<Allele> getAllMergedAlleles() {
            return new HashSet<Allele>(mergedAlleles.values());
        }
    }

    private static String mergeVariantContextNames(String name1, String name2) {
        return name1 + "_" + name2;
    }

    private static Map<String, Object> mergeVariantContextAttributes(VariantContext vc1, VariantContext vc2) {
        Map<String, Object> mergedAttribs = new HashMap<String, Object>();

        List<VariantContext> vcList = new LinkedList<VariantContext>();
        vcList.add(vc1);
        vcList.add(vc2);

        String[] MERGE_OR_ATTRIBS = {VCFConstants.DBSNP_KEY};
        for (String orAttrib : MERGE_OR_ATTRIBS) {
            boolean attribVal = false;
            for (VariantContext vc : vcList) {
                attribVal = vc.getAttributeAsBoolean(orAttrib, false);
                if (attribVal) // already true, so no reason to continue:
                    break;
            }
            mergedAttribs.put(orAttrib, attribVal);
        }

        // Merge ID fields:
        String iDVal = null;
        for (VariantContext vc : vcList) {
            String val = vc.getAttributeAsString(VariantContext.ID_KEY, null);
            if (val != null && !val.equals(VCFConstants.EMPTY_ID_FIELD)) {
                if (iDVal == null)
                    iDVal = val;
                else
                    iDVal += VCFConstants.ID_FIELD_SEPARATOR + val;
            }
        }
        if (iDVal != null)
            mergedAttribs.put(VariantContext.ID_KEY, iDVal);

        return mergedAttribs;
    }

    private static boolean mergeIntoMNPvalidationCheck(GenomeLocParser genomeLocParser, VariantContext vc1, VariantContext vc2) {
        GenomeLoc loc1 = VariantContextUtils.getLocation(genomeLocParser, vc1);
        GenomeLoc loc2 = VariantContextUtils.getLocation(genomeLocParser, vc2);

        if (!loc1.onSameContig(loc2))
            throw new ReviewedStingException("Can only merge vc1, vc2 if on the same chromosome");

        if (!loc1.isBefore(loc2))
            throw new ReviewedStingException("Can only merge if vc1 is BEFORE vc2");

        if (vc1.isFiltered() || vc2.isFiltered())
            return false;

        if (!vc1.getSampleNames().equals(vc2.getSampleNames())) // vc1, vc2 refer to different sample sets
            return false;

        if (!allGenotypesAreUnfilteredAndCalled(vc1) || !allGenotypesAreUnfilteredAndCalled(vc2))
            return false;

        return true;
    }

    private static boolean allGenotypesAreUnfilteredAndCalled(VariantContext vc) {
        for (Map.Entry<String, Genotype> gtEntry : vc.getGenotypes().entrySet()) {
            Genotype gt = gtEntry.getValue();
            if (gt.isNoCall() || gt.isFiltered())
                return false;
        }

        return true;
    }

    // Assumes that vc1 and vc2 were already checked to have the same sample names:

    private static boolean allSamplesAreMergeable(VariantContext vc1, VariantContext vc2) {
        // Check that each sample's genotype in vc2 is uniquely appendable onto its genotype in vc1:
        for (Map.Entry<String, Genotype> gt1Entry : vc1.getGenotypes().entrySet()) {
            String sample = gt1Entry.getKey();
            Genotype gt1 = gt1Entry.getValue();
            Genotype gt2 = vc2.getGenotype(sample);

            if (!alleleSegregationIsKnown(gt1, gt2)) // can merge if: phased, or if either is a hom
                return false;
        }

        return true;
    }

    public static boolean alleleSegregationIsKnown(Genotype gt1, Genotype gt2) {
        if (gt1.getPloidy() != gt2.getPloidy())
            return false;

        /* If gt2 is phased or hom, then could even be MERGED with gt1 [This is standard].

           HOWEVER, EVEN if this is not the case, but gt1.isHom(),
           it is trivially known that each of gt2's alleles segregate with the single allele type present in gt1.
         */
        return (gt2.isPhased() || gt2.isHom() || gt1.isHom());
    }

    private static class PhaseAndQuality {
        public boolean isPhased;
        public Double PQ = null;

        public PhaseAndQuality(Genotype gt) {
            this.isPhased = gt.isPhased();
            if (this.isPhased) {
                this.PQ = gt.getAttributeAsDouble(ReadBackedPhasingWalker.PQ_KEY, -1);
                if ( this.PQ == -1 ) this.PQ = null;
            }
        }
    }

    // Assumes that alleleSegregationIsKnown(gt1, gt2):

    private static PhaseAndQuality calcPhaseForMergedGenotypes(Genotype gt1, Genotype gt2) {
        if (gt2.isPhased() || gt2.isHom())
            return new PhaseAndQuality(gt1); // maintain the phase of gt1

        if (!gt1.isHom())
            throw new ReviewedStingException("alleleSegregationIsKnown(gt1, gt2) implies: gt2.genotypesArePhased() || gt2.isHom() || gt1.isHom()");

        /* We're dealing with: gt1.isHom(), gt2.isHet(), !gt2.genotypesArePhased(); so, the merged (het) Genotype is not phased relative to the previous Genotype

           For example, if we're merging the third Genotype with the second one:
           0/1
           1|1
           0/1

           Then, we want to output:
           0/1
           1/2
         */
        return new PhaseAndQuality(gt2); // maintain the phase of gt2 [since !gt2.genotypesArePhased()]
    }

    /* Checks if any sample has a MNP of ALT alleles (segregating together):
     [Assumes that vc1 and vc2 were already checked to have the same sample names && allSamplesAreMergeable(vc1, vc2)]
     */

    public static boolean someSampleHasDoubleNonReferenceAllele(VariantContext vc1, VariantContext vc2) {
        for (Map.Entry<String, Genotype> gt1Entry : vc1.getGenotypes().entrySet()) {
            String sample = gt1Entry.getKey();
            Genotype gt1 = gt1Entry.getValue();
            Genotype gt2 = vc2.getGenotype(sample);

            List<Allele> site1Alleles = gt1.getAlleles();
            List<Allele> site2Alleles = gt2.getAlleles();

            Iterator<Allele> all2It = site2Alleles.iterator();
            for (Allele all1 : site1Alleles) {
                Allele all2 = all2It.next(); // this is OK, since allSamplesAreMergeable()

                if (all1.isNonReference() && all2.isNonReference()) // corresponding alleles are alternate
                    return true;
            }
        }

        return false;
    }

    /* Checks if all samples are consistent in their haplotypes:
     [Assumes that vc1 and vc2 were already checked to have the same sample names && allSamplesAreMergeable(vc1, vc2)]
     */

    public static boolean doubleAllelesSegregatePerfectlyAmongSamples(VariantContext vc1, VariantContext vc2) {
        // Check that Alleles at vc1 and at vc2 always segregate together in all samples (including reference):
        Map<Allele, Allele> allele1ToAllele2 = new HashMap<Allele, Allele>();
        Map<Allele, Allele> allele2ToAllele1 = new HashMap<Allele, Allele>();

        // Note the segregation of the alleles for the reference genome:
        allele1ToAllele2.put(vc1.getReference(), vc2.getReference());
        allele2ToAllele1.put(vc2.getReference(), vc1.getReference());

        // Note the segregation of the alleles for each sample (and check that it is consistent with the reference and all previous samples).
        for (Map.Entry<String, Genotype> gt1Entry : vc1.getGenotypes().entrySet()) {
            String sample = gt1Entry.getKey();
            Genotype gt1 = gt1Entry.getValue();
            Genotype gt2 = vc2.getGenotype(sample);

            List<Allele> site1Alleles = gt1.getAlleles();
            List<Allele> site2Alleles = gt2.getAlleles();

            Iterator<Allele> all2It = site2Alleles.iterator();
            for (Allele all1 : site1Alleles) {
                Allele all2 = all2It.next();

                Allele all1To2 = allele1ToAllele2.get(all1);
                if (all1To2 == null)
                    allele1ToAllele2.put(all1, all2);
                else if (!all1To2.equals(all2)) // all1 segregates with two different alleles at site 2
                    return false;

                Allele all2To1 = allele2ToAllele1.get(all2);
                if (all2To1 == null)
                    allele2ToAllele1.put(all2, all1);
                else if (!all2To1.equals(all1)) // all2 segregates with two different alleles at site 1
                    return false;
            }
        }

        return true;
    }
}<|MERGE_RESOLUTION|>--- conflicted
+++ resolved
@@ -548,16 +548,8 @@
             // special case DP (add it up) and ID (just preserve it)
             //
             if (vc.hasAttribute(VCFConstants.DEPTH_KEY))
-<<<<<<< HEAD
                 depth += vc.getAttributeAsInt(VCFConstants.DEPTH_KEY, 0);
-            if (rsID == null && vc.hasID())
-                rsID = vc.getID();
-=======
-                depth += Integer.valueOf(vc.getAttributeAsString(VCFConstants.DEPTH_KEY));
-
             if ( vc.hasID() && ! vc.getID().equals(VCFConstants.EMPTY_ID_FIELD) ) rsIDs.add(vc.getID());
-
->>>>>>> 6592972f
             if (mergeInfoWithMaxAC && vc.hasAttribute(VCFConstants.ALLELE_COUNT_KEY)) {
                 String rawAlleleCounts = vc.getAttributeAsString(VCFConstants.ALLELE_COUNT_KEY, null);
                 // lets see if the string contains a , separator
