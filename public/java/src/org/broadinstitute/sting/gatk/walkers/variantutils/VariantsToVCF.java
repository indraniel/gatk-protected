/*
 * Copyright (c) 2010 The Broad Institute
 *
 * Permission is hereby granted, free of charge, to any person
 * obtaining a copy of this software and associated documentation
 * files (the "Software"), to deal in the Software without
 * restriction, including without limitation the rights to use,
 * copy, modify, merge, publish, distribute, sublicense, and/or sell
 * copies of the Software, and to permit persons to whom the
 * Software is furnished to do so, subject to the following
 * conditions:
 *
 * The above copyright notice and this permission notice shall be
 * included in all copies or substantial portions of the Software.
 *
 * THE SOFTWARE IS PROVIDED "AS IS", WITHOUT WARRANTY OF ANY KIND,
 * EXPRESS OR IMPLIED, INCLUDING BUT NOT LIMITED TO THE WARRANTIES
 * OF MERCHANTABILITY, FITNESS FOR A PARTICULAR PURPOSE AND
 * NONINFRINGEMENT. IN NO EVENT SHALL THE AUTHORS OR COPYRIGHT
 * HOLDERS BE LIABLE FOR ANY CLAIM, DAMAGES OR OTHER LIABILITY,
 * WHETHER IN AN ACTION OF CONTRACT, TORT OR OTHERWISE, ARISING
 * FROM, OUT OF OR IN CONNECTION WITH THE SOFTWARE OR
 * THE USE OR OTHER DEALINGS IN THE SOFTWARE.
 */

package org.broadinstitute.sting.gatk.walkers.variantutils;

import net.sf.samtools.util.CloseableIterator;
import org.broad.tribble.Feature;
import org.broad.tribble.dbsnp.DbSNPCodec;
import org.broad.tribble.dbsnp.DbSNPFeature;
import org.broadinstitute.sting.commandline.Argument;
import org.broadinstitute.sting.commandline.Input;
import org.broadinstitute.sting.commandline.Output;
import org.broadinstitute.sting.commandline.RodBinding;
import org.broadinstitute.sting.gatk.contexts.AlignmentContext;
import org.broadinstitute.sting.gatk.contexts.ReferenceContext;
import org.broadinstitute.sting.gatk.datasources.rmd.ReferenceOrderedDataSource;
import org.broadinstitute.sting.gatk.refdata.RefMetaDataTracker;
import org.broadinstitute.sting.gatk.refdata.VariantContextAdaptors;
import org.broadinstitute.sting.gatk.refdata.features.DbSNPHelper;
import org.broadinstitute.sting.gatk.refdata.tracks.RMDTrackBuilder;
import org.broadinstitute.sting.gatk.refdata.utils.GATKFeature;
import org.broadinstitute.sting.gatk.walkers.*;
import org.broadinstitute.sting.utils.BaseUtils;
import org.broadinstitute.sting.utils.SampleUtils;
import org.broadinstitute.sting.utils.codecs.hapmap.HapMapFeature;
import org.broadinstitute.sting.utils.codecs.vcf.*;
import org.broadinstitute.sting.utils.exceptions.UserException;
import org.broadinstitute.sting.utils.variantcontext.Allele;
import org.broadinstitute.sting.utils.variantcontext.Genotype;
import org.broadinstitute.sting.utils.variantcontext.VariantContext;
import org.broadinstitute.sting.utils.variantcontext.VariantContextUtils;

import java.util.*;

/**
 * Converts variants from other file formats to VCF format.
 */
@Requires(value={})
@Reference(window=@Window(start=-40,stop=40))
public class VariantsToVCF extends RodWalker<Integer, Integer> {

    @Output(doc="File to which variants should be written",required=true)
    protected VCFWriter baseWriter = null;
    private SortingVCFWriter vcfwriter; // needed because hapmap indel records move

    @Input(fullName="variants", shortName = "V", doc="Input VCF file", required=true)
    public RodBinding<VariantContext> variants;

    @Argument(fullName="sample", shortName="sample", doc="The sample name represented by the variant rod (for data like GELI with genotypes)", required=false)
    protected String sampleName = null;

    @Argument(fullName="fixRef", shortName="fixRef", doc="Fix common reference base in case there's an indel without padding", required=false)
    protected boolean fixReferenceBase = false;

    private Set<String> allowedGenotypeFormatStrings = new HashSet<String>();
    private boolean wroteHeader = false;

    // Don't allow mixed types for now
    private EnumSet<VariantContext.Type> ALLOWED_VARIANT_CONTEXT_TYPES = EnumSet.of(VariantContext.Type.SNP,
            VariantContext.Type.NO_VARIATION, VariantContext.Type.INDEL, VariantContext.Type.MNP);

    // for dealing with indels in hapmap
    CloseableIterator<GATKFeature> dbsnpIterator = null;

    public void initialize() {
        vcfwriter = new SortingVCFWriter(baseWriter, 40, false);
    }

    public Integer map(RefMetaDataTracker tracker, ReferenceContext ref, AlignmentContext context) {
        if ( tracker == null || !BaseUtils.isRegularBase(ref.getBase()) )
            return 0;

        String rsID = DbSNPHelper.rsIDOfFirstRealSNP(tracker.getValues(Feature.class, DbSNPHelper.STANDARD_DBSNP_TRACK_NAME));

        Collection<VariantContext> contexts = getVariantContexts(tracker, ref);

        for ( VariantContext vc : contexts ) {
            if ( ALLOWED_VARIANT_CONTEXT_TYPES.contains(vc.getType()) ) {
                Map<String, Object> attrs = new HashMap<String, Object>(vc.getAttributes());
                if ( rsID != null && !vc.hasID() ) {
                    attrs.put(VariantContext.ID_KEY, rsID);
                    vc = VariantContext.modifyAttributes(vc, attrs);
                }

                // set the appropriate sample name if necessary
                if ( sampleName != null && vc.hasGenotypes() && vc.hasGenotype(variants.getName()) ) {
                    Genotype g = Genotype.modifyName(vc.getGenotype(variants.getName()), sampleName);
                    Map<String, Genotype> genotypes = new HashMap<String, Genotype>();
                    genotypes.put(sampleName, g);
                    vc = VariantContext.modifyGenotypes(vc, genotypes);
                }

<<<<<<< HEAD
                writeRecord(vc, tracker, ref.getBase());
            }
=======
            // todo - fix me. This may not be the cleanest way to handle features what need correct indel padding
            if (fixReferenceBase) {
                vc = new VariantContext("Variant",vc.getChr(),vc.getStart(), vc.getEnd(), vc.getAlleles(), vc.getGenotypes(), vc.getNegLog10PError(), vc.getFilters(),vc.getAttributes(), ref.getBase());
            }
            writeRecord(vc, tracker, ref.getBase());
>>>>>>> a8eb8c27
        }

        return 1;
    }

    private Collection<VariantContext> getVariantContexts(RefMetaDataTracker tracker, ReferenceContext ref) {
        // we need to special case the HapMap format because indels aren't handled correctly
        List<Feature> features = tracker.getValues(Feature.class, variants.getName());
        if ( features.size() > 0 && features.get(0) instanceof HapMapFeature ) {
            ArrayList<VariantContext> hapmapVCs = new ArrayList<VariantContext>(features.size());
            for ( Object feature : features ) {
                HapMapFeature hapmap = (HapMapFeature)feature;
                Byte refBase = null;

                // if it's an indel, we need to figure out the alleles
                if ( hapmap.getAlleles()[0].equals("-") ) {
                    Map<String, Allele> alleleMap = new HashMap<String, Allele>(2);

                    // get the dbsnp object corresponding to this record, so we can learn whether this is an insertion or deletion
                    DbSNPFeature dbsnp = getDbsnpFeature(hapmap.getName());
                    if ( dbsnp == null || dbsnp.getVariantType().equalsIgnoreCase("mixed") )
                        continue;

                    boolean isInsertion = dbsnp.getVariantType().equalsIgnoreCase("insertion");

                    alleleMap.put(HapMapFeature.DELETION, Allele.create(Allele.NULL_ALLELE_STRING, isInsertion));
                    alleleMap.put(HapMapFeature.INSERTION, Allele.create(hapmap.getAlleles()[1], !isInsertion));
                    hapmap.setActualAlleles(alleleMap);

                    // also, use the correct positioning for insertions
                    if ( isInsertion )
                        hapmap.updatePosition(dbsnp.getStart());                        
                    else
                        hapmap.updatePosition(dbsnp.getStart() - 1);

                    if ( hapmap.getStart() < ref.getWindow().getStart() ) {
                        logger.warn("Hapmap record at " + ref.getLocus() + " represents an indel too large to be converted; skipping...");
                        continue;
                    }
                    refBase = ref.getBases()[hapmap.getStart() - ref.getWindow().getStart()];
                }
                VariantContext vc = VariantContextAdaptors.toVariantContext(variants.getName(), hapmap, ref);
                if ( vc != null ) {
                    if ( refBase != null ) {
                        // TODO -- fix me
                        //Map<String, Object> attrs = new HashMap<String, Object>(vc.getAttributes());
                        //attrs.put(VariantContext.REFERENCE_BASE_FOR_INDEL_KEY, refBase);
                        //vc = VariantContext.modifyAttributes(vc, attrs);
                    }
                    hapmapVCs.add(vc);
                }
            }
            return hapmapVCs;
        }

        // for everything else, we can just convert to VariantContext
        return tracker.getValues(variants, ref.getLocus());
    }

    private DbSNPFeature getDbsnpFeature(String rsID) {
        if ( dbsnpIterator == null ) {
            ReferenceOrderedDataSource dbsnpDataSource = null;
            for ( ReferenceOrderedDataSource ds : getToolkit().getRodDataSources() ) {
                if ( ds.getName().equals(DbSNPHelper.STANDARD_DBSNP_TRACK_NAME) ) {
                    dbsnpDataSource = ds;
                    break;
                }
            }

            if ( dbsnpDataSource == null )
                throw new UserException.BadInput("No dbSNP rod was provided, but one is needed to decipher the correct indel alleles from the HapMap records");

            RMDTrackBuilder builder = new RMDTrackBuilder(getToolkit().getReferenceDataSource().getReference().getSequenceDictionary(),getToolkit().getGenomeLocParser(),getToolkit().getArguments().unsafe);
            dbsnpIterator = builder.createInstanceOfTrack(DbSNPCodec.class, dbsnpDataSource.getFile()).getIterator();
            // Note that we should really use some sort of seekable iterator here so that the search doesn't take forever
            // (but it's complicated because the hapmap location doesn't match the dbsnp location, so we don't know where to seek to)
        }

        while ( dbsnpIterator.hasNext() ) {
            GATKFeature feature = dbsnpIterator.next();
            DbSNPFeature dbsnp = (DbSNPFeature)feature.getUnderlyingObject();
            if ( dbsnp.getRsID().equals(rsID) )
                return dbsnp;
        }

        return null;
    }

    private void writeRecord(VariantContext vc, RefMetaDataTracker tracker, byte ref) {
        if ( !wroteHeader ) {
            wroteHeader = true;

            // setup the header fields
            Set<VCFHeaderLine> hInfo = new HashSet<VCFHeaderLine>();
            hInfo.addAll(VCFUtils.getHeaderFields(getToolkit()));
            //hInfo.add(new VCFHeaderLine("source", "VariantsToVCF"));
            //hInfo.add(new VCFHeaderLine("reference", getToolkit().getArguments().referenceFile.getName()));

            allowedGenotypeFormatStrings.add(VCFConstants.GENOTYPE_KEY);
            for ( VCFHeaderLine field : hInfo ) {
                if ( field instanceof VCFFormatHeaderLine) {
                    allowedGenotypeFormatStrings.add(((VCFFormatHeaderLine)field).getName());
                }
            }

            Set<String> samples = new LinkedHashSet<String>();
            if ( sampleName != null ) {
                samples.add(sampleName);
            } else {
                // try VCF first
                samples = SampleUtils.getSampleListWithVCFHeader(getToolkit(), Arrays.asList(variants.getName()));

                if ( samples.isEmpty() ) {
                    List<Feature> rods = tracker.getValues(Feature.class, variants.getName());
                    if ( rods.size() == 0 )
                        throw new IllegalStateException("No rod data is present");

                    Object rod = rods.get(0);
                    if ( rod instanceof HapMapFeature)
                        samples.addAll(Arrays.asList(((HapMapFeature)rod).getSampleIDs()));
                    else
                        samples.addAll(vc.getSampleNames());
                }
            }

            vcfwriter.writeHeader(new VCFHeader(hInfo, samples));
        }

        vc = VariantContextUtils.purgeUnallowedGenotypeAttributes(vc, allowedGenotypeFormatStrings);
        vcfwriter.add(vc);
    }

    public Integer reduceInit() {
        return 0;
    }

    public Integer reduce(Integer value, Integer sum) {
        return value + sum;
    }

    public void onTraversalDone(Integer sum) {
        if ( dbsnpIterator != null )
            dbsnpIterator.close();
        vcfwriter.close();
    }
}<|MERGE_RESOLUTION|>--- conflicted
+++ resolved
@@ -112,16 +112,11 @@
                     vc = VariantContext.modifyGenotypes(vc, genotypes);
                 }
 
-<<<<<<< HEAD
-                writeRecord(vc, tracker, ref.getBase());
-            }
-=======
             // todo - fix me. This may not be the cleanest way to handle features what need correct indel padding
             if (fixReferenceBase) {
                 vc = new VariantContext("Variant",vc.getChr(),vc.getStart(), vc.getEnd(), vc.getAlleles(), vc.getGenotypes(), vc.getNegLog10PError(), vc.getFilters(),vc.getAttributes(), ref.getBase());
             }
             writeRecord(vc, tracker, ref.getBase());
->>>>>>> a8eb8c27
         }
 
         return 1;
