--- conflicted
+++ resolved
@@ -130,16 +130,9 @@
         this.verboseWriter = verboseWriter;
         this.annotationEngine = engine;
 
-<<<<<<< HEAD
         this.N = N;
-        
-        log10AlleleFrequencyPriorsSNPs = new double[UAC.MAX_ALTERNATE_ALLELES][N+1];
-        log10AlleleFrequencyPriorsIndels = new double[UAC.MAX_ALTERNATE_ALLELES][N+1];
-=======
-        N = 2 * this.samples.size();
         log10AlleleFrequencyPriorsSNPs = new double[N+1];
         log10AlleleFrequencyPriorsIndels = new double[N+1];
->>>>>>> ea9c04b8
         computeAlleleFrequencyPriors(N, log10AlleleFrequencyPriorsSNPs, UAC.heterozygosity);
         computeAlleleFrequencyPriors(N, log10AlleleFrequencyPriorsIndels, UAC.INDEL_HETEROZYGOSITY);
         genotypePriorsSNPs = createGenotypePriors(GenotypeLikelihoodsCalculationModel.Model.SNP);
@@ -645,24 +638,14 @@
         priors[0] = Math.log10(1.0 - sum);
     }
 
-<<<<<<< HEAD
-    protected double[][] getAlleleFrequencyPriors( final GenotypeLikelihoodsCalculationModel.Model model ) {
+    protected double[] getAlleleFrequencyPriors( final GenotypeLikelihoodsCalculationModel.Model model ) {
         if (model.name().toUpperCase().contains("SNP"))
             return log10AlleleFrequencyPriorsSNPs;
         else if (model.name().toUpperCase().contains("INDEL"))
             return log10AlleleFrequencyPriorsIndels;
         else
             throw new IllegalArgumentException("Unexpected GenotypeCalculationModel " + model);
-=======
-    protected double[] getAlleleFrequencyPriors( final GenotypeLikelihoodsCalculationModel.Model model ) {
-        switch( model ) {
-            case SNP:
-                return log10AlleleFrequencyPriorsSNPs;
-            case INDEL:
-                return log10AlleleFrequencyPriorsIndels;
-            default: throw new IllegalArgumentException("Unexpected GenotypeCalculationModel " + model);
-        }
->>>>>>> ea9c04b8
+
     }
 
     private static GenotypePriors createGenotypePriors( final GenotypeLikelihoodsCalculationModel.Model model ) {
