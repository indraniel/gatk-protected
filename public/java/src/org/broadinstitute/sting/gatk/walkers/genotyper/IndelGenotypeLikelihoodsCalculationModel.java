--- conflicted
+++ resolved
@@ -150,13 +150,7 @@
                                 // case 1: current insertion is prefix of indel in hash map
                                 consensusIndelStrings.put(s, cnt + 1);
                                 foundKey = true;
-<<<<<<< HEAD
-                                break;
                             } else if (indelString.startsWith(s)) {
-=======
-                             }
-                            else if (indelString.startsWith(s)) {
->>>>>>> cd352f50
                                 // case 2: indel stored in hash table is prefix of current insertion
                                 // In this case, new bases are new key.
                                 consensusIndelStrings.remove(s);
@@ -176,13 +170,7 @@
                                 // case 1: current insertion is suffix of indel in hash map
                                 consensusIndelStrings.put(s, cnt + 1);
                                 foundKey = true;
-<<<<<<< HEAD
-                                break;
                             } else if (indelString.endsWith(s)) {
-=======
-                             }
-                            else if (indelString.endsWith(s)) {
->>>>>>> cd352f50
                                 // case 2: indel stored in hash table is suffix of current insertion
                                 // In this case, new bases are new key.
 
@@ -241,10 +229,6 @@
                     stop = loc.getStart();
                 }
             }
-<<<<<<< HEAD
-=======
-        }
->>>>>>> cd352f50
 
 
             ArrayList vcAlleles = new ArrayList<Allele>();
