package org.broadinstitute.sting.queue.pipeline

/*
 * Copyright (c) 2011, The Broad Institute
 *
 * Permission is hereby granted, free of charge, to any person
 * obtaining a copy of this software and associated documentation
 * files (the "Software"), to deal in the Software without
 * restriction, including without limitation the rights to use,
 * copy, modify, merge, publish, distribute, sublicense, and/or sell
 * copies of the Software, and to permit persons to whom the
 * Software is furnished to do so, subject to the following
 * conditions:
 *
 * The above copyright notice and this permission notice shall be
 * included in all copies or substantial portions of the Software.
 * THE SOFTWARE IS PROVIDED "AS IS", WITHOUT WARRANTY OF ANY KIND,
 * EXPRESS OR IMPLIED, INCLUDING BUT NOT LIMITED TO THE WARRANTIES
 * OF MERCHANTABILITY, FITNESS FOR A PARTICULAR PURPOSE AND
 * NONINFRINGEMENT. IN NO EVENT SHALL THE AUTHORS OR COPYRIGHT
 * HOLDERS BE LIABLE FOR ANY CLAIM, DAMAGES OR OTHER LIABILITY,
 * WHETHER IN AN ACTION OF CONTRACT, TORT OR OTHERWISE, ARISING
 * FROM, OUT OF OR IN CONNECTION WITH THE SOFTWARE OR THE USE OR
 * OTHER DEALINGS IN THE SOFTWARE.
 */

import org.testng.annotations.Test
import org.broadinstitute.sting.BaseTest

class DataProcessingPipelineTest {
  @Test
  def testSimpleBAM {
    val projectName = "test1"
    val testOut = projectName + ".exampleBAM.bam.clean.dedup.recal.bam"
    val spec = new PipelineTestSpec
    spec.name = "DataProcessingPipeline"
    spec.args = Array(
      " -S public/scala/qscript/org/broadinstitute/sting/queue/qscripts/DataProcessingPipeline.scala",
<<<<<<< HEAD
      " -R " + BaseTest.publicTestDir + "exampleFASTA.fasta",
      " -i " + BaseTest.publicTestDir + "exampleBAM.bam",
      " -D " + BaseTest.publicTestDir + "exampleDBSNP.vcf",
      " -nv ",
=======
      " -R " + BaseTest.testDir + "exampleFASTA.fasta",
      " -i " + BaseTest.testDir + "exampleBAM.bam",
      " -D " + BaseTest.testDir + "exampleDBSNP.vcf",
>>>>>>> 91f02dfd
      " -test ",
      " -p " + projectName).mkString
    spec.fileMD5s += testOut -> "0de95b5642e41e11ecd6fa1770242b88"
    PipelineTest.executeTest(spec)
  }

  @Test
  def testBWAPEBAM {
    val projectName = "test2"
    val testOut = projectName + ".exampleBAM.bam.clean.dedup.recal.bam"
    val spec = new PipelineTestSpec
    spec.name = "DataProcessingPipeline"
    spec.args = Array(
      " -S public/scala/qscript/org/broadinstitute/sting/queue/qscripts/DataProcessingPipeline.scala",
<<<<<<< HEAD
      " -R " + BaseTest.publicTestDir + "exampleFASTA.fasta",
      " -i " + BaseTest.publicTestDir + "exampleBAM.bam",
      " -D " + BaseTest.publicTestDir + "exampleDBSNP.vcf",
      " -nv ",
=======
      " -R " + BaseTest.testDir + "exampleFASTA.fasta",
      " -i " + BaseTest.testDir + "exampleBAM.bam",
      " -D " + BaseTest.testDir + "exampleDBSNP.vcf",
>>>>>>> 91f02dfd
      " -test ",
      " -bwa /home/unix/carneiro/bin/bwa",
      " -bwape ",
      " -p " + projectName).mkString
    spec.fileMD5s += testOut -> "72beeb037bfc5a07599630a23d8b325b"
    PipelineTest.executeTest(spec)
  }

}<|MERGE_RESOLUTION|>--- conflicted
+++ resolved
@@ -36,16 +36,9 @@
     spec.name = "DataProcessingPipeline"
     spec.args = Array(
       " -S public/scala/qscript/org/broadinstitute/sting/queue/qscripts/DataProcessingPipeline.scala",
-<<<<<<< HEAD
       " -R " + BaseTest.publicTestDir + "exampleFASTA.fasta",
       " -i " + BaseTest.publicTestDir + "exampleBAM.bam",
       " -D " + BaseTest.publicTestDir + "exampleDBSNP.vcf",
-      " -nv ",
-=======
-      " -R " + BaseTest.testDir + "exampleFASTA.fasta",
-      " -i " + BaseTest.testDir + "exampleBAM.bam",
-      " -D " + BaseTest.testDir + "exampleDBSNP.vcf",
->>>>>>> 91f02dfd
       " -test ",
       " -p " + projectName).mkString
     spec.fileMD5s += testOut -> "0de95b5642e41e11ecd6fa1770242b88"
@@ -60,16 +53,9 @@
     spec.name = "DataProcessingPipeline"
     spec.args = Array(
       " -S public/scala/qscript/org/broadinstitute/sting/queue/qscripts/DataProcessingPipeline.scala",
-<<<<<<< HEAD
       " -R " + BaseTest.publicTestDir + "exampleFASTA.fasta",
       " -i " + BaseTest.publicTestDir + "exampleBAM.bam",
       " -D " + BaseTest.publicTestDir + "exampleDBSNP.vcf",
-      " -nv ",
-=======
-      " -R " + BaseTest.testDir + "exampleFASTA.fasta",
-      " -i " + BaseTest.testDir + "exampleBAM.bam",
-      " -D " + BaseTest.testDir + "exampleDBSNP.vcf",
->>>>>>> 91f02dfd
       " -test ",
       " -bwa /home/unix/carneiro/bin/bwa",
       " -bwape ",
