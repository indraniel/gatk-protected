/*
 * Copyright (c) 2010 The Broad Institute
 *
 * Permission is hereby granted, free of charge, to any person
 * obtaining a copy of this software and associated documentation
 * files (the "Software"), to deal in the Software without
 * restriction, including without limitation the rights to use,
 * copy, modify, merge, publish, distribute, sublicense, and/or sell
 * copies of the Software, and to permit persons to whom the
 * Software is furnished to do so, subject to the following
 * conditions:
 *
 * The above copyright notice and this permission notice shall be
 * included in all copies or substantial portions of the Software.
 *
 * THE SOFTWARE IS PROVIDED "AS IS", WITHOUT WARRANTY OF ANY KIND,
 * EXPRESS OR IMPLIED, INCLUDING BUT NOT LIMITED TO THE WARRANTIES
 * OF MERCHANTABILITY, FITNESS FOR A PARTICULAR PURPOSE AND
 * NONINFRINGEMENT. IN NO EVENT SHALL THE AUTHORS OR COPYRIGHT
 * HOLDERS BE LIABLE FOR ANY CLAIM, DAMAGES OR OTHER LIABILITY,
 * WHETHER IN AN ACTION OF CONTRACT, TORT OR OTHERWISE, ARISING
 * FROM, OUT OF OR IN CONNECTION WITH THE SOFTWARE OR
 * THE USE OR OTHER DEALINGS IN THE SOFTWARE.
 */

package org.broadinstitute.sting.gatk.walkers.compression.reducereads;

import net.sf.samtools.SAMFileHeader;
import net.sf.samtools.SAMFileWriter;
import net.sf.samtools.SAMProgramRecord;
import net.sf.samtools.util.SequenceUtil;
import org.broadinstitute.sting.commandline.Argument;
import org.broadinstitute.sting.commandline.Hidden;
import org.broadinstitute.sting.commandline.Output;
import org.broadinstitute.sting.gatk.CommandLineGATK;
import org.broadinstitute.sting.gatk.GenomeAnalysisEngine;
import org.broadinstitute.sting.gatk.contexts.ReferenceContext;
import org.broadinstitute.sting.gatk.filters.*;
import org.broadinstitute.sting.gatk.io.StingSAMFileWriter;
import org.broadinstitute.sting.gatk.refdata.RefMetaDataTracker;
import org.broadinstitute.sting.gatk.walkers.PartitionBy;
import org.broadinstitute.sting.gatk.walkers.PartitionType;
import org.broadinstitute.sting.gatk.walkers.ReadFilters;
import org.broadinstitute.sting.gatk.walkers.ReadWalker;
import org.broadinstitute.sting.utils.GenomeLoc;
import org.broadinstitute.sting.utils.GenomeLocComparator;
import org.broadinstitute.sting.utils.Utils;
import org.broadinstitute.sting.utils.clipping.ReadClipper;
import org.broadinstitute.sting.utils.exceptions.ReviewedStingException;
import org.broadinstitute.sting.utils.help.DocumentedGATKFeature;
import org.broadinstitute.sting.utils.sam.BySampleSAMFileWriter;
import org.broadinstitute.sting.utils.sam.GATKSAMRecord;
import org.broadinstitute.sting.utils.sam.ReadUtils;

import java.util.*;

/**
 * Reduces the BAM file using read based compression that keeps only essential information for variant calling
 *
 * <p>
 * This walker will generated reduced versions of the BAM files that still follow the BAM spec
 * and contain all the information necessary for the GSA variant calling pipeline. Some options
 * allow you to tune in how much compression you want to achieve. The default values have been
 * shown to reduce a typical whole exome BAM file 100x. The higher the coverage, the bigger the
 * savings in file size and performance of the downstream tools.
 *
 * <h2>Input</h2>
 * <p>
 * The BAM file to be compressed
 * </p>
 *
 * <h2>Output</h2>
 * <p>
 * The compressed (reduced) BAM file.
 *
 * <p/>
 * <h2>Examples</h2>
 * <pre>
 * java -Xmx4g -jar GenomeAnalysisTK.jar \
 *   -R ref.fasta \
 *   -T ReduceReads \
 *   -I myData.bam \
 *   -o myData.reduced.bam
 * </pre>
 */

@DocumentedGATKFeature( groupName = "BAM Processing and Analysis Tools", extraDocs = {CommandLineGATK.class} )
@PartitionBy(PartitionType.INTERVAL)
@ReadFilters({UnmappedReadFilter.class, NotPrimaryAlignmentFilter.class, DuplicateReadFilter.class, FailsVendorQualityCheckFilter.class, BadCigarFilter.class})
public class ReduceReads extends ReadWalker<LinkedList<GATKSAMRecord>, ReduceReadsStash> {

    @Output
    private StingSAMFileWriter out = null;
    private SAMFileWriter writerToUse = null;

    /**
     * The number of bases to keep around mismatches (potential variation)
     */
    @Argument(fullName = "context_size", shortName = "cs", doc = "", required = false)
    private int contextSize = 10;

    /**
     * The minimum mapping quality to be considered for the consensus synthetic read. Reads that have
     * mapping quality below this threshold will not be counted towards consensus, but are still counted
     * towards variable regions.
     */
    @Argument(fullName = "minimum_mapping_quality", shortName = "minmap", doc = "", required = false)
    private int minMappingQuality = 20;

    /**
     * The minimum base quality to be considered for the consensus synthetic read. Reads that have
     * base quality below this threshold will not be counted towards consensus, but are still counted
     * towards variable regions.
     */
    @Argument(fullName = "minimum_base_quality_to_consider", shortName = "minqual", doc = "", required = false)
    private byte minBaseQual = 20;

    /**
     * Reads have notoriously low quality bases on the tails (left and right). Consecutive bases with quality
     * lower than this threshold will be hard clipped off before entering the reduce reads algorithm.
     */
    @Argument(fullName = "minimum_tail_qualities", shortName = "mintail", doc = "", required = false)
    private byte minTailQuality = 2;

    /**
     * Allow the experimental polyploid-based reduction capabilities of this tool
     */
    @Argument(fullName = "allow_polyploid_reduction", shortName = "polyploid", doc = "", required = false)
    private boolean USE_POLYPLOID_REDUCTION = false;

    /**
     * Do not simplify read (strip away all extra information of the read -- anything other than bases, quals
     * and read group).
     */
    @Argument(fullName = "dont_simplify_reads", shortName = "nosimplify", doc = "", required = false)
    private boolean DONT_SIMPLIFY_READS = false;

    /**
     * Do not hard clip adaptor sequences. Note: You don't have to turn this on for reads that are not mate paired.
     * The program will behave correctly in those cases.
     */
    @Argument(fullName = "dont_hardclip_adaptor_sequences", shortName = "noclip_ad", doc = "", required = false)
    private boolean DONT_CLIP_ADAPTOR_SEQUENCES = false;

    /**
     * Do not hard clip the low quality tails of the reads. This option overrides the argument of minimum tail
     * quality.
     */
    @Argument(fullName = "dont_hardclip_low_qual_tails", shortName = "noclip_tail", doc = "", required = false)
    private boolean DONT_CLIP_LOW_QUAL_TAILS = false;

    /**
     * Do not use high quality soft-clipped bases. By default, ReduceReads will hard clip away any low quality soft clipped
     * base left by the aligner and use the high quality soft clipped bases in it's traversal algorithm to identify variant
     * regions. The minimum quality for soft clipped bases is the same as the minimum base quality to consider (minqual)
     */
    @Argument(fullName = "dont_use_softclipped_bases", shortName = "no_soft", doc = "", required = false)
    private boolean DONT_USE_SOFTCLIPPED_BASES = false;

    /**
     * Do not compress read names. By default, ReduceReads will compress read names to numbers and guarantee 
     * uniqueness and reads with similar name will still have similar compressed names. Note: If you scatter/gather
     * there is no guarantee that read name uniqueness will be maintained -- in this case we recommend not compressing. 
     */
    @Argument(fullName = "dont_compress_read_names", shortName = "nocmp_names", doc = "", required = false)
    private boolean DONT_COMPRESS_READ_NAMES = false;

    /**
     * Optionally hard clip all incoming reads to the desired intervals. The hard clips will happen exactly at the interval
     * border.
     */
    @Argument(fullName = "hard_clip_to_interval", shortName = "clip_int", doc = "", required = false)
    private boolean HARD_CLIP_TO_INTERVAL = false;

    /**
     * Minimum proportion of mismatches in a site to trigger a variant region. Anything below this will be
     * considered consensus.
     */
    @Argument(fullName = "minimum_alt_proportion_to_trigger_variant", shortName = "minvar", doc = "", required = false)
    private double minAltProportionToTriggerVariant = 0.05;

    /**
     * Minimum proportion of indels in a site to trigger a variant region. Anything below this will be
     * considered consensus.
     */
    @Argument(fullName = "minimum_del_proportion_to_trigger_variant", shortName = "mindel", doc = "", required = false)
    private double minIndelProportionToTriggerVariant = 0.05;

    /**
     * Downsamples the coverage of a variable region approximately (guarantees the minimum to be equal to this).
     * A value of 0 turns downsampling off.
     */
    @Argument(fullName = "downsample_coverage", shortName = "ds", doc = "", required = false)
    private int downsampleCoverage = 250;

    /**
     * Number of chromossomes in the sample (this is used for the polyploid consensus compression). Only
     * tested for humans (or organisms with n=2). Use at your own risk!
     */
    @Hidden
    @Argument(fullName = "contigs", shortName = "ctg", doc = "", required = false)
    private int nContigs = 2;

    @Hidden
    @Argument(fullName = "nwayout", shortName = "nw", doc = "", required = false)
    private boolean nwayout = false;

    @Hidden
    @Argument(fullName = "", shortName = "dl", doc = "", required = false)
    private int debugLevel = 0;

    @Hidden
    @Argument(fullName = "", shortName = "dr", doc = "", required = false)
    private String debugRead = "";

    @Hidden
    @Argument(fullName = "downsample_strategy", shortName = "dm", doc = "", required = false)
    private DownsampleStrategy downsampleStrategy = DownsampleStrategy.Normal;
    
    @Hidden 
    @Argument(fullName = "no_pg_tag", shortName = "npt", doc ="", required = false)
    private boolean NO_PG_TAG = false;

    public enum DownsampleStrategy {
        Normal,
        Adaptive
    }
    
    int nCompressedReads = 0;

    HashMap<String, Long> readNameHash;                                     // This hash will keep the name of the original read the new compressed name (a number).
    Long nextReadNumber = 1L;                                               // The next number to use for the compressed read name.

    CompressionStash compressionStash = new CompressionStash();

    SortedSet<GenomeLoc> intervalList;
    
    private static final String PROGRAM_RECORD_NAME = "GATK ReduceReads";   // The name that will go in the @PG tag
    private static final String PROGRAM_FILENAME_EXTENSION = ".reduced.bam";

    /**
     * Basic generic initialization of the readNameHash and the intervalList. Output initialization
     * is done at the reduceInit method
     */
    @Override
    public void initialize() {
        super.initialize();
        GenomeAnalysisEngine toolkit = getToolkit();
        readNameHash = new HashMap<String, Long>();                         // prepare the read name hash to keep track of what reads have had their read names compressed
        intervalList = new TreeSet<GenomeLoc>(new GenomeLocComparator());   // get the interval list from the engine. If no interval list was provided, the walker will work in WGS mode

        if (toolkit.getIntervals() != null)
            intervalList.addAll(toolkit.getIntervals());


<<<<<<< HEAD
        // todo -- rework the whole NO_PG_TAG thing
=======
>>>>>>> a3f59325
        final boolean preSorted = true;
        final boolean indexOnTheFly = true;
        final boolean keep_records = true;
        final SAMFileHeader.SortOrder sortOrder = SAMFileHeader.SortOrder.coordinate;
        if (nwayout) {
            SAMProgramRecord programRecord = NO_PG_TAG ? null : Utils.createProgramRecord(toolkit, this, PROGRAM_RECORD_NAME);
            writerToUse = new BySampleSAMFileWriter(toolkit, PROGRAM_FILENAME_EXTENSION, sortOrder, preSorted, indexOnTheFly, NO_PG_TAG, programRecord, true);
        }
        else {
            writerToUse = out;
            out.setPresorted(false);
            if (!NO_PG_TAG) {
                Utils.setupWriter(out, toolkit, toolkit.getSAMFileHeader(), !preSorted, keep_records, this, PROGRAM_RECORD_NAME);
            }
        }
    }

    /**
     * Takes in a read and prepares it for the SlidingWindow machinery by performing the
     * following optional clipping operations:
     * 1. Hard clip adaptor sequences
     * 2. Hard clip low quality tails
     * 3. Hard clip all remaining soft clipped bases
     * 4. Hard clip read to the intervals in the interval list (this step may produce multiple reads)
     *
     * @param ref             default map parameter
     * @param read            default map parameter
     * @param metaDataTracker default map parameter
     * @return a linked list with all the reads produced by the clipping operations
     */
    @Override
    public LinkedList<GATKSAMRecord> map(ReferenceContext ref, GATKSAMRecord read, RefMetaDataTracker metaDataTracker) {
        LinkedList<GATKSAMRecord> mappedReads;
        if (!debugRead.isEmpty() && read.getReadName().contains(debugRead))
                System.out.println("Found debug read!");

        if (debugLevel == 1)
            System.out.printf("\nOriginal: %s %s %d %d\n", read, read.getCigar(), read.getAlignmentStart(), read.getAlignmentEnd());

        // we write the actual alignment starts to their respective alignment shift tags in the temporary
        // attribute hash so we can determine later if we need to write down the alignment shift to the reduced BAM file
        read.setTemporaryAttribute(GATKSAMRecord.REDUCED_READ_ORIGINAL_ALIGNMENT_START_SHIFT, read.getAlignmentStart());
        read.setTemporaryAttribute(GATKSAMRecord.REDUCED_READ_ORIGINAL_ALIGNMENT_END_SHIFT, read.getAlignmentEnd());

        // Check if the read goes beyond the boundaries of the chromosome, and hard clip those boundaries.
        int chromosomeLength = ref.getGenomeLocParser().getContigInfo(read.getReferenceName()).getSequenceLength();
        if (read.getSoftStart() < 0)
            read = ReadClipper.hardClipByReadCoordinates(read, 0, -read.getSoftStart() - 1);
        if (read.getSoftEnd() > chromosomeLength)
            read = ReadClipper.hardClipByReadCoordinates(read, chromosomeLength - read.getSoftStart() + 1, read.getReadLength() - 1);

        if (!DONT_SIMPLIFY_READS)
            read.simplify();                                                                                            // Clear all unnecessary attributes
        if (!DONT_CLIP_ADAPTOR_SEQUENCES)
            read = ReadClipper.hardClipAdaptorSequence(read);                                                           // Strip away adaptor sequences, if any.
        if (!DONT_CLIP_LOW_QUAL_TAILS)
            read = ReadClipper.hardClipLowQualEnds(read, minTailQuality);                                               // Clip low quality tails
        if (!isWholeGenome()) {
            if (HARD_CLIP_TO_INTERVAL)
                mappedReads = hardClipReadToInterval(read);                                                             // Hard clip the remainder of the read to the desired interval
            else {
                mappedReads = new LinkedList<GATKSAMRecord>();
                mappedReads.add(read);
            }
        }
        else {
            mappedReads = new LinkedList<GATKSAMRecord>();
            if (!read.isEmpty())
                mappedReads.add(read);
        }

        if (!mappedReads.isEmpty() && !DONT_USE_SOFTCLIPPED_BASES) {
            LinkedList<GATKSAMRecord> tempList = new LinkedList<GATKSAMRecord>();
            for (GATKSAMRecord mRead : mappedReads) {
                GATKSAMRecord clippedRead = ReadClipper.hardClipLowQualitySoftClips(mRead, minBaseQual);
                if (!clippedRead.isEmpty())
                    tempList.add(clippedRead);
            }
            mappedReads = tempList;
        }

        if (debugLevel == 1)
            for (GATKSAMRecord mappedRead : mappedReads)
                System.out.printf("MAPPED: %s %d %d\n", mappedRead.getCigar(), mappedRead.getAlignmentStart(), mappedRead.getAlignmentEnd());

        return mappedReads;

    }

    /**
     * Initializes the ReduceReadsStash that keeps track of all reads that are waiting to
     * enter the SlidingWindow machinery. The stash makes sure reads are served in order
     * even though map() may generate reads that are only supposed to enter the machinery
     * in the future.
     *
     * @return the empty stash
     */
    @Override
    public ReduceReadsStash reduceInit() {
        return new ReduceReadsStash(new MultiSampleCompressor(getToolkit().getSAMFileHeader(), contextSize, downsampleCoverage, minMappingQuality, minAltProportionToTriggerVariant, minIndelProportionToTriggerVariant, minBaseQual, downsampleStrategy, nContigs, USE_POLYPLOID_REDUCTION));
    }

    /**
     * Takes the list of reads produced by map(), adds them to the stash (which keeps them sorted) and process
     * all reads that come before the original read (the read that was passed to map) including the original
     * read. This is where we send reads, in order, to the SlidingWindow machinery.
     *
     * @param mappedReads the list of reads sent by map
     * @param stash       the stash that keeps the reads in order for processing
     * @return the stash with all reads that have not been processed yet
     */
    public ReduceReadsStash reduce(LinkedList<GATKSAMRecord> mappedReads, ReduceReadsStash stash) {
        if (debugLevel == 1)
            stash.print();

        boolean firstRead = true;
        for (GATKSAMRecord read : mappedReads) {
            boolean originalRead = firstRead && isOriginalRead(mappedReads, read);

            if (read.getReadLength() == 0)
                throw new ReviewedStingException("Empty read sent to reduce, this should never happen! " + read.getReadName() + " -- " + read.getCigar() + " -- " + read.getReferenceName() + ":" + read.getAlignmentStart() + "-" + read.getAlignmentEnd());

            if (originalRead) {
                List<GATKSAMRecord> readsReady = new LinkedList<GATKSAMRecord>();
                readsReady.addAll(stash.getAllReadsBefore(read));
                readsReady.add(read);

                for (GATKSAMRecord readReady : readsReady) {
                    if (debugLevel == 1)
                        System.out.println("REDUCE: " + readReady.getCigar() + " " + readReady.getAlignmentStart() + " " + readReady.getAlignmentEnd());

                    for (GATKSAMRecord compressedRead : stash.compress(readReady))
                        outputRead(compressedRead);

                }
            } else
                stash.add(read);

            firstRead = false;
        }

        return stash;
    }

    /**
     * Now that now more reads will come, we process all the remaining reads in the stash, in order.
     *
     * @param stash the ReduceReadsStash with all unprocessed reads (from reduce)
     */
    @Override
    public void onTraversalDone(ReduceReadsStash stash) {

        // output any remaining reads in the compressor
        for (GATKSAMRecord read : stash.close())
            outputRead(read);

        if (nwayout)
            writerToUse.close();
    }

    /**
     * Hard clips away all parts of the read that doesn't agree with the intervals selected.
     *
     * Note: If read overlaps more than one interval, it will be hard clipped to all
     * the intervals it overlaps with
     *
     * @param read the read to be hard clipped to the interval.
     * @return a shallow copy of the read hard clipped to the interval
     */
    private LinkedList<GATKSAMRecord> hardClipReadToInterval(GATKSAMRecord read) {
        LinkedList<GATKSAMRecord> clippedReads = new LinkedList<GATKSAMRecord>();

        GenomeLoc intervalOverlapped = null;       // marks the interval to which the original read overlapped (so we can cut all previous intervals from the list)

        boolean originalRead = true;               // false if this is the right tail of the original read
        boolean overlap;                           // keeps track of the interval that overlapped the original read
        boolean doneClipping;                      // triggers an early exit if we are done clipping this read

        if (isWholeGenome())
            clippedReads.add(read);                // if we don't have intervals (wgs) the read goes in unchanged

        for (GenomeLoc interval : intervalList) {

            if (read.isEmpty())                    // nothing to do with an empty read (could have been fully clipped before)
                break;

            GATKSAMRecord clippedRead = null;      // this will hold the read clipped to the interval to be added in the end of the switch

            switch (ReadUtils.getReadAndIntervalOverlapType(read, interval)) {
                case NO_OVERLAP_RIGHT:             // no reads on this interval, check the next interval if this is the original read
                    if (!originalRead)             // something went wrong if this is the tail of the read
                        throw new ReviewedStingException("tail of the read should never NO_OVERLAP_RIGHT the following interval. " + read.getReadName() + " -- " + read.getReferenceName() + ":" + read.getAlignmentStart() + "-" + read.getAlignmentEnd() + " x " + interval.getLocation().toString());
                    overlap = false;
                    doneClipping = false;
                    break;


                case NO_OVERLAP_HARDCLIPPED_RIGHT: // read used to overlap but got hard clipped and doesn't overlap anymore
                    if (originalRead) {
                        overlap = true;            // effectively, we have found the read's location and now we are going to try and match it's tail (which happens to be the entire read).
                        clippedRead = GATKSAMRecord.emptyRead(read);
                    } else
                        overlap = false;

                    doneClipping = false;
                    break;

                case NO_OVERLAP_CONTIG:            // read is in a different contig
                    if (originalRead) {                                                                                 // the original read can be in a bigger contig, but not on a smaller one.
                        if (read.getReferenceIndex() < interval.getContigIndex())
                            throw new ReviewedStingException("read is behind interval list. (contig) " + read.getReadName() + " -- " + read.getReferenceName() + ":" + read.getAlignmentStart() + "-" + read.getAlignmentEnd() + " x " + interval.getLocation().toString());
                        else {
                            overlap = false;
                            doneClipping = false;
                        }
                    }                                                                                                   // tail read CANNOT be in a different contig.
                    else {
                        if (read.getReferenceIndex() < interval.getContigIndex()) {
                            overlap = false;
                            doneClipping = true;
                        } else
                            throw new ReviewedStingException("Tail read is in bigger contig than interval traversal. " + read.getReadName() + " -- " + read.getReferenceName() + ":" + read.getAlignmentStart() + "-" + read.getAlignmentEnd() + " x " + interval.getLocation().toString());

                    }
                    break;

                case NO_OVERLAP_LEFT:
                    if (originalRead)                                                                                   // if this is the first read this should never happen.
                        throw new ReviewedStingException("original read cannot be behind the first interval. (position) " + read.getReadName() + " -- " + read.getReferenceName() + ":" + read.getAlignmentStart() + "-" + read.getAlignmentEnd() + " x " + interval.getLocation().toString());

                    overlap = false;
                    doneClipping = true;
                    break;

                case NO_OVERLAP_HARDCLIPPED_LEFT:                                                                       // read used to overlap but got hard clipped and doesn't overlap anymore
                    overlap = originalRead;                                                                             // if this is the original read, we should not advance the interval list, the original overlap was here.
                    doneClipping = true;
                    break;

                case OVERLAP_LEFT:                                                                                      // clip the left tail of the read
                    clippedRead = ReadClipper.hardClipByReferenceCoordinatesLeftTail(read, interval.getStart() - 1);

                    overlap = true;
                    doneClipping = true;
                    break;

                case OVERLAP_RIGHT:                                                                                     // clip the right tail of the read and try to match it to the next interval
                    clippedRead = ReadClipper.hardClipByReferenceCoordinatesRightTail(read, interval.getStop() + 1);
                    read = ReadClipper.hardClipByReferenceCoordinatesLeftTail(read, interval.getStop());

                    overlap = true;
                    doneClipping = false;
                    break;

                case OVERLAP_LEFT_AND_RIGHT:                                                                            // clip both left and right ends of the read
                    clippedRead = ReadClipper.hardClipBothEndsByReferenceCoordinates(read, interval.getStart() - 1, interval.getStop() + 1);
                    read = ReadClipper.hardClipByReferenceCoordinatesLeftTail(read, interval.getStop());

                    overlap = true;
                    doneClipping = false;
                    break;

                case OVERLAP_CONTAINED:                                                                                 // don't do anything to the read
                    clippedRead = read;

                    overlap = true;
                    doneClipping = true;
                    break;

                default:
                    throw new ReviewedStingException("interval overlap returned an unknown / unhandled state. If new state was added to intervalOverlap, it should be handled by hardClipReadToInterval.");
            }

            if (overlap && originalRead)
                intervalOverlapped = interval;

            if (clippedRead != null) {
                originalRead = false;

                if (!clippedRead.isEmpty())
                    clippedReads.add(clippedRead); // if the read overlaps the interval entirely within a deletion, it will be entirely clipped off
            }

            if (doneClipping)
                break;
        }

        if (intervalOverlapped != null)
            intervalList = intervalList.tailSet(intervalOverlapped);

        return clippedReads;
    }

    /**
     * Compresses the read name and adds it to output BAM file (reduced BAM)
     * after performing some quality control
     *
     * @param read any read
     */
    private void outputRead(GATKSAMRecord read) {
        if (debugLevel == 2) {
            checkForHighMismatch(read);
            checkCigar(read);
        }

        if (read.isReducedRead())
            nCompressedReads++;
        else {
            int originalAlignmentStart =  (Integer) read.getTemporaryAttribute(GATKSAMRecord.REDUCED_READ_ORIGINAL_ALIGNMENT_START_SHIFT);
            int originalAlignmentEnd   =  (Integer) read.getTemporaryAttribute(GATKSAMRecord.REDUCED_READ_ORIGINAL_ALIGNMENT_END_SHIFT);

            int startShift = originalAlignmentStart - read.getUnclippedStart();                                         // we annotate the shifts for better compression
            int endShift = read.getUnclippedEnd() - originalAlignmentEnd;                                               // we annotate the shifts for better compression

            if (startShift > 0)
                read.setAttribute(GATKSAMRecord.REDUCED_READ_ORIGINAL_ALIGNMENT_START_SHIFT, startShift);               // If the read had any soft clips before getting chopped (variant region) annotate it's original alignment (start)
            if (endShift > 0)
                read.setAttribute(GATKSAMRecord.REDUCED_READ_ORIGINAL_ALIGNMENT_END_SHIFT, endShift);                   // If the read had any soft clips before getting chopped (variant region) annotate it's original alignment (end)
        }

        if (debugLevel == 1)
            System.out.println("BAM: " + read.getCigar() + " " + read.getAlignmentStart() + " " + read.getAlignmentEnd());

        if (!DONT_COMPRESS_READ_NAMES)
            compressReadName(read);

        writerToUse.addAlignment(read);
    }

    /**
     * Quality control procedure that checks if the consensus reads contains too many
     * mismatches with the reference. This should never happen and is a good trigger for
     * errors with the algorithm.
     *
     * @param read any read
     */
    private void checkForHighMismatch(GATKSAMRecord read) {
        final int start = read.getAlignmentStart();
        final int stop = read.getAlignmentEnd();
        final byte[] ref = getToolkit().getReferenceDataSource().getReference().getSubsequenceAt(read.getReferenceName(), start, stop).getBases();
        final int nm = SequenceUtil.countMismatches(read, ref, start - 1);
        final int readLen = read.getReadLength();
        final double nmFraction = nm / (1.0 * readLen);
        if (nmFraction > 0.4 && readLen > 20 && read.getAttribute(GATKSAMRecord.REDUCED_READ_CONSENSUS_TAG) != null && read.getReadName().startsWith("Consensus"))
            throw new ReviewedStingException("BUG: High mismatch fraction found in read " + read.getReadName() + " position: " + read.getReferenceName() + ":" + read.getAlignmentStart() + "-" + read.getAlignmentEnd());
    }

    private void checkCigar (GATKSAMRecord read) {
        if (read.getCigar().isValid(null, -1) != null) {
            throw new ReviewedStingException("BUG: cigar string is not valid: " + read.getCigarString());
        }

    }


    /**
     * Compresses the read name using the readNameHash if we have already compressed
     * this read name before.
     *
     * @param read any read
     */
    private void compressReadName(GATKSAMRecord read) {
        String name = read.getReadName();
        String compressedName = read.isReducedRead() ? "C" : "";
        if (readNameHash.containsKey(name))
            compressedName += readNameHash.get(name).toString();
        else {
            readNameHash.put(name, nextReadNumber);
            compressedName += nextReadNumber.toString();
            nextReadNumber++;
        }

        read.setReadName(compressedName);
    }

    /**
     * Returns true if the read is the original read that went through map().
     *
     * This is important to know so we can decide what reads to pull from the stash. Only reads that came before the original read should be pulled.
     *
     * @param list the list
     * @param read the read
     * @return Returns true if the read is the original read that went through map().
     */
    private boolean isOriginalRead(LinkedList<GATKSAMRecord> list, GATKSAMRecord read) {
        return isWholeGenome() || list.getFirst().equals(read);
    }

    /**
     * Checks whether or not the intervalList is empty, meaning we're running in WGS mode.
     *
     * @return whether or not we're running in WGS mode.
     */
    private boolean isWholeGenome() {
        return intervalList.isEmpty();
    }

}<|MERGE_RESOLUTION|>--- conflicted
+++ resolved
@@ -253,10 +253,6 @@
             intervalList.addAll(toolkit.getIntervals());
 
 
-<<<<<<< HEAD
-        // todo -- rework the whole NO_PG_TAG thing
-=======
->>>>>>> a3f59325
         final boolean preSorted = true;
         final boolean indexOnTheFly = true;
         final boolean keep_records = true;
