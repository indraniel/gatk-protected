/*
 * Copyright (c) 2010 The Broad Institute
 *
 * Permission is hereby granted, free of charge, to any person
 * obtaining a copy of this software and associated documentation
 * files (the "Software"), to deal in the Software without
 * restriction, including without limitation the rights to use,
 * copy, modify, merge, publish, distribute, sublicense, and/or sell
 * copies of the Software, and to permit persons to whom the
 * Software is furnished to do so, subject to the following
 * conditions:
 *
 * The above copyright notice and this permission notice shall be
 * included in all copies or substantial portions of the Software.
 *
 * THE SOFTWARE IS PROVIDED "AS IS", WITHOUT WARRANTY OF ANY KIND,
 * EXPRESS OR IMPLIED, INCLUDING BUT NOT LIMITED TO THE WARRANTIES
 * OF MERCHANTABILITY, FITNESS FOR A PARTICULAR PURPOSE AND
 * NONINFRINGEMENT. IN NO EVENT SHALL THE AUTHORS OR COPYRIGHT
 * HOLDERS BE LIABLE FOR ANY CLAIM, DAMAGES OR OTHER LIABILITY,
 * WHETHER IN AN ACTION OF CONTRACT, TORT OR OTHERWISE, ARISING
 * FROM, OUT OF OR IN CONNECTION WITH THE SOFTWARE OR
 * THE USE OR OTHER DEALINGS IN THE SOFTWARE.
 */

package org.broadinstitute.sting.gatk.walkers.compression.reducereads;

import net.sf.samtools.SAMFileHeader;
import net.sf.samtools.SAMFileWriter;
import net.sf.samtools.SAMProgramRecord;
import net.sf.samtools.util.SequenceUtil;
import org.broadinstitute.sting.commandline.Argument;
import org.broadinstitute.sting.commandline.Hidden;
import org.broadinstitute.sting.commandline.Output;
import org.broadinstitute.sting.gatk.CommandLineGATK;
import org.broadinstitute.sting.gatk.GenomeAnalysisEngine;
import org.broadinstitute.sting.gatk.contexts.ReferenceContext;
import org.broadinstitute.sting.gatk.filters.*;
import org.broadinstitute.sting.gatk.io.StingSAMFileWriter;
import org.broadinstitute.sting.gatk.refdata.RefMetaDataTracker;
import org.broadinstitute.sting.gatk.walkers.PartitionBy;
import org.broadinstitute.sting.gatk.walkers.PartitionType;
import org.broadinstitute.sting.gatk.walkers.ReadFilters;
import org.broadinstitute.sting.gatk.walkers.ReadWalker;
import org.broadinstitute.sting.utils.GenomeLoc;
import org.broadinstitute.sting.utils.GenomeLocComparator;
import org.broadinstitute.sting.utils.Utils;
import org.broadinstitute.sting.utils.clipping.ReadClipper;
import org.broadinstitute.sting.utils.exceptions.ReviewedStingException;
import org.broadinstitute.sting.utils.help.DocumentedGATKFeature;
import org.broadinstitute.sting.utils.sam.BySampleSAMFileWriter;
import org.broadinstitute.sting.utils.sam.GATKSAMRecord;
import org.broadinstitute.sting.utils.sam.ReadUtils;

import java.util.*;

/**
 * Reduces the BAM file using read based compression that keeps only essential information for variant calling
 *
 * <p>
 * This walker will generated reduced versions of the BAM files that still follow the BAM spec
 * and contain all the information necessary for the GSA variant calling pipeline. Some options
 * allow you to tune in how much compression you want to achieve. The default values have been
 * shown to reduce a typical whole exome BAM file 100x. The higher the coverage, the bigger the
 * savings in file size and performance of the downstream tools.
 *
 * <h2>Input</h2>
 * <p>
 * The BAM file to be compressed
 * </p>
 *
 * <h2>Output</h2>
 * <p>
 * The compressed (reduced) BAM file.
 *
 * <p/>
 * <h2>Examples</h2>
 * <pre>
 * java -Xmx4g -jar GenomeAnalysisTK.jar \
 *   -R ref.fasta \
 *   -T ReduceReads \
 *   -I myData.bam \
 *   -o myData.reduced.bam
 * </pre>
 */

@DocumentedGATKFeature( groupName = "BAM Processing and Analysis Tools", extraDocs = {CommandLineGATK.class} )
@PartitionBy(PartitionType.INTERVAL)
@ReadFilters({UnmappedReadFilter.class, NotPrimaryAlignmentFilter.class, DuplicateReadFilter.class, FailsVendorQualityCheckFilter.class, BadCigarFilter.class})
public class ReduceReads extends ReadWalker<LinkedList<GATKSAMRecord>, ReduceReadsStash> {

    @Output
    private StingSAMFileWriter out = null;
    private SAMFileWriter writerToUse = null;

    /**
     * The number of bases to keep around mismatches (potential variation)
     */
    @Argument(fullName = "context_size", shortName = "cs", doc = "", required = false)
    private int contextSize = 10;

    /**
     * The minimum mapping quality to be considered for the consensus synthetic read. Reads that have
     * mapping quality below this threshold will not be counted towards consensus, but are still counted
     * towards variable regions.
     */
    @Argument(fullName = "minimum_mapping_quality", shortName = "minmap", doc = "", required = false)
    private int minMappingQuality = 20;

    /**
     * The minimum base quality to be considered for the consensus synthetic read. Reads that have
     * base quality below this threshold will not be counted towards consensus, but are still counted
     * towards variable regions.
     */
    @Argument(fullName = "minimum_base_quality_to_consider", shortName = "minqual", doc = "", required = false)
    private byte minBaseQual = 20;

    /**
     * Reads have notoriously low quality bases on the tails (left and right). Consecutive bases with quality
     * lower than this threshold will be hard clipped off before entering the reduce reads algorithm.
     */
    @Argument(fullName = "minimum_tail_qualities", shortName = "mintail", doc = "", required = false)
    private byte minTailQuality = 2;

    /**
     * Allow the experimental polyploid-based reduction capabilities of this tool
     */
    @Argument(fullName = "allow_polyploid_reduction", shortName = "polyploid", doc = "", required = false)
    private boolean USE_POLYPLOID_REDUCTION = false;

    /**
     * Do not simplify read (strip away all extra information of the read -- anything other than bases, quals
     * and read group).
     */
    @Argument(fullName = "dont_simplify_reads", shortName = "nosimplify", doc = "", required = false)
    private boolean DONT_SIMPLIFY_READS = false;

    /**
     * Do not hard clip adaptor sequences. Note: You don't have to turn this on for reads that are not mate paired.
     * The program will behave correctly in those cases.
     */
    @Argument(fullName = "dont_hardclip_adaptor_sequences", shortName = "noclip_ad", doc = "", required = false)
    private boolean DONT_CLIP_ADAPTOR_SEQUENCES = false;

    /**
     * Do not hard clip the low quality tails of the reads. This option overrides the argument of minimum tail
     * quality.
     */
    @Argument(fullName = "dont_hardclip_low_qual_tails", shortName = "noclip_tail", doc = "", required = false)
    private boolean DONT_CLIP_LOW_QUAL_TAILS = false;

    /**
     * Do not use high quality soft-clipped bases. By default, ReduceReads will hard clip away any low quality soft clipped
     * base left by the aligner and use the high quality soft clipped bases in it's traversal algorithm to identify variant
     * regions. The minimum quality for soft clipped bases is the same as the minimum base quality to consider (minqual)
     */
    @Argument(fullName = "dont_use_softclipped_bases", shortName = "no_soft", doc = "", required = false)
    private boolean DONT_USE_SOFTCLIPPED_BASES = false;

    /**
     * Do not compress read names. By default, ReduceReads will compress read names to numbers and guarantee 
     * uniqueness and reads with similar name will still have similar compressed names. Note: If you scatter/gather
     * there is no guarantee that read name uniqueness will be maintained -- in this case we recommend not compressing. 
     */
    @Argument(fullName = "dont_compress_read_names", shortName = "nocmp_names", doc = "", required = false)
    private boolean DONT_COMPRESS_READ_NAMES = false;

    /**
     * Optionally hard clip all incoming reads to the desired intervals. The hard clips will happen exactly at the interval
     * border.
     */
    @Argument(fullName = "hard_clip_to_interval", shortName = "clip_int", doc = "", required = false)
    private boolean HARD_CLIP_TO_INTERVAL = false;

    /**
     * Minimum proportion of mismatches in a site to trigger a variant region. Anything below this will be
     * considered consensus.
     */
    @Argument(fullName = "minimum_alt_proportion_to_trigger_variant", shortName = "minvar", doc = "", required = false)
    private double minAltProportionToTriggerVariant = 0.05;

    /**
     * Minimum proportion of indels in a site to trigger a variant region. Anything below this will be
     * considered consensus.
     */
    @Argument(fullName = "minimum_del_proportion_to_trigger_variant", shortName = "mindel", doc = "", required = false)
    private double minIndelProportionToTriggerVariant = 0.05;

    /**
     * Downsamples the coverage of a variable region approximately (guarantees the minimum to be equal to this).
     * A value of 0 turns downsampling off.
     */
    @Argument(fullName = "downsample_coverage", shortName = "ds", doc = "", required = false)
    private int downsampleCoverage = 250;

    /**
     * Number of chromossomes in the sample (this is used for the polyploid consensus compression). Only
     * tested for humans (or organisms with n=2). Use at your own risk!
     */
    @Hidden
    @Argument(fullName = "contigs", shortName = "ctg", doc = "", required = false)
    private int nContigs = 2;

    @Hidden
    @Argument(fullName = "nwayout", shortName = "nw", doc = "", required = false)
    private boolean nwayout = false;

    @Hidden
    @Argument(fullName = "", shortName = "dl", doc = "", required = false)
    private int debugLevel = 0;

    @Hidden
    @Argument(fullName = "", shortName = "dr", doc = "", required = false)
    private String debugRead = "";

    @Hidden
    @Argument(fullName = "downsample_strategy", shortName = "dm", doc = "", required = false)
    private DownsampleStrategy downsampleStrategy = DownsampleStrategy.Normal;
    
    @Hidden 
    @Argument(fullName = "no_pg_tag", shortName = "npt", doc ="", required = false)
    private boolean NO_PG_TAG = false;

    public enum DownsampleStrategy {
        Normal,
        Adaptive
    }
    
    int nCompressedReads = 0;

    HashMap<String, Long> readNameHash;                                     // This hash will keep the name of the original read the new compressed name (a number).
    Long nextReadNumber = 1L;                                               // The next number to use for the compressed read name.

    CompressionStash compressionStash = new CompressionStash();

    SortedSet<GenomeLoc> intervalList;
    
    private static final String PROGRAM_RECORD_NAME = "GATK ReduceReads";   // The name that will go in the @PG tag
    private static final String PROGRAM_FILENAME_EXTENSION = ".reduced.bam";

    /**
     * Basic generic initialization of the readNameHash and the intervalList. Output initialization
     * is done at the reduceInit method
     */
    @Override
    public void initialize() {
        super.initialize();
        GenomeAnalysisEngine toolkit = getToolkit();
        readNameHash = new HashMap<String, Long>();                         // prepare the read name hash to keep track of what reads have had their read names compressed
        intervalList = new TreeSet<GenomeLoc>(new GenomeLocComparator());   // get the interval list from the engine. If no interval list was provided, the walker will work in WGS mode

        if (toolkit.getIntervals() != null)
            intervalList.addAll(toolkit.getIntervals());


<<<<<<< HEAD
        // todo -- rework the whole NO_PG_TAG thing
=======
>>>>>>> 217fede3
        final boolean preSorted = true;
        final boolean indexOnTheFly = true;
        final boolean keep_records = true;
        final SAMFileHeader.SortOrder sortOrder = SAMFileHeader.SortOrder.coordinate;
        if (nwayout) {
            SAMProgramRecord programRecord = NO_PG_TAG ? null : Utils.createProgramRecord(toolkit, this, PROGRAM_RECORD_NAME);
            writerToUse = new BySampleSAMFileWriter(toolkit, PROGRAM_FILENAME_EXTENSION, sortOrder, preSorted, indexOnTheFly, NO_PG_TAG, programRecord, true);
        }
        else {
            writerToUse = out;
            out.setPresorted(false);
            if (!NO_PG_TAG) {
                Utils.setupWriter(out, toolkit, toolkit.getSAMFileHeader(), !preSorted, keep_records, this, PROGRAM_RECORD_NAME);
            }
        }
    }

    /**
     * Takes in a read and prepares it for the SlidingWindow machinery by performing the
     * following optional clipping operations:
     * 1. Hard clip adaptor sequences
     * 2. Hard clip low quality tails
     * 3. Hard clip all remaining soft clipped bases
     * 4. Hard clip read to the intervals in the interval list (this step may produce multiple reads)
     *
     * @param ref             default map parameter
     * @param read            default map parameter
     * @param metaDataTracker default map parameter
     * @return a linked list with all the reads produced by the clipping operations
     */
    @Override
    public LinkedList<GATKSAMRecord> map(ReferenceContext ref, GATKSAMRecord read, RefMetaDataTracker metaDataTracker) {
        LinkedList<GATKSAMRecord> mappedReads;
        if (!debugRead.isEmpty() && read.getReadName().contains(debugRead))
                System.out.println("Found debug read!");

        if (debugLevel == 1)
            System.out.printf("\nOriginal: %s %s %d %d\n", read, read.getCigar(), read.getAlignmentStart(), read.getAlignmentEnd());

        // we write the actual alignment starts to their respective alignment shift tags in the temporary
        // attribute hash so we can determine later if we need to write down the alignment shift to the reduced BAM file
        read.setTemporaryAttribute(GATKSAMRecord.REDUCED_READ_ORIGINAL_ALIGNMENT_START_SHIFT, read.getAlignmentStart());
        read.setTemporaryAttribute(GATKSAMRecord.REDUCED_READ_ORIGINAL_ALIGNMENT_END_SHIFT, read.getAlignmentEnd());

        // Check if the read goes beyond the boundaries of the chromosome, and hard clip those boundaries.
        int chromosomeLength = ref.getGenomeLocParser().getContigInfo(read.getReferenceName()).getSequenceLength();
        if (read.getSoftStart() < 0)
            read = ReadClipper.hardClipByReadCoordinates(read, 0, -read.getSoftStart() - 1);
        if (read.getSoftEnd() > chromosomeLength)
            read = ReadClipper.hardClipByReadCoordinates(read, chromosomeLength - read.getSoftStart() + 1, read.getReadLength() - 1);

        if (!DONT_SIMPLIFY_READS)
            read.simplify();                                                                                            // Clear all unnecessary attributes
        if (!DONT_CLIP_ADAPTOR_SEQUENCES)
            read = ReadClipper.hardClipAdaptorSequence(read);                                                           // Strip away adaptor sequences, if any.
        if (!DONT_CLIP_LOW_QUAL_TAILS)
            read = ReadClipper.hardClipLowQualEnds(read, minTailQuality);                                               // Clip low quality tails
        if (!isWholeGenome()) {
            if (HARD_CLIP_TO_INTERVAL)
                mappedReads = hardClipReadToInterval(read);                                                             // Hard clip the remainder of the read to the desired interval
            else {
                mappedReads = new LinkedList<GATKSAMRecord>();
                mappedReads.add(read);
            }
        }
        else {
            mappedReads = new LinkedList<GATKSAMRecord>();
            if (!read.isEmpty())
                mappedReads.add(read);
        }

        if (!mappedReads.isEmpty() && !DONT_USE_SOFTCLIPPED_BASES) {
            LinkedList<GATKSAMRecord> tempList = new LinkedList<GATKSAMRecord>();
            for (GATKSAMRecord mRead : mappedReads) {
                GATKSAMRecord clippedRead = ReadClipper.hardClipLowQualitySoftClips(mRead, minBaseQual);
                if (!clippedRead.isEmpty())
                    tempList.add(clippedRead);
            }
            mappedReads = tempList;
        }

        if (debugLevel == 1)
            for (GATKSAMRecord mappedRead : mappedReads)
                System.out.printf("MAPPED: %s %d %d\n", mappedRead.getCigar(), mappedRead.getAlignmentStart(), mappedRead.getAlignmentEnd());

        return mappedReads;

    }

    /**
     * Initializes the ReduceReadsStash that keeps track of all reads that are waiting to
     * enter the SlidingWindow machinery. The stash makes sure reads are served in order
     * even though map() may generate reads that are only supposed to enter the machinery
     * in the future.
     *
     * @return the empty stash
     */
    @Override
    public ReduceReadsStash reduceInit() {
        return new ReduceReadsStash(new MultiSampleCompressor(getToolkit().getSAMFileHeader(), contextSize, downsampleCoverage, minMappingQuality, minAltProportionToTriggerVariant, minIndelProportionToTriggerVariant, minBaseQual, downsampleStrategy, nContigs, USE_POLYPLOID_REDUCTION));
    }

    /**
     * Takes the list of reads produced by map(), adds them to the stash (which keeps them sorted) and process
     * all reads that come before the original read (the read that was passed to map) including the original
     * read. This is where we send reads, in order, to the SlidingWindow machinery.
     *
     * @param mappedReads the list of reads sent by map
     * @param stash       the stash that keeps the reads in order for processing
     * @return the stash with all reads that have not been processed yet
     */
    public ReduceReadsStash reduce(LinkedList<GATKSAMRecord> mappedReads, ReduceReadsStash stash) {
        if (debugLevel == 1)
            stash.print();

        boolean firstRead = true;
        for (GATKSAMRecord read : mappedReads) {
            boolean originalRead = firstRead && isOriginalRead(mappedReads, read);

            if (read.getReadLength() == 0)
                throw new ReviewedStingException("Empty read sent to reduce, this should never happen! " + read.getReadName() + " -- " + read.getCigar() + " -- " + read.getReferenceName() + ":" + read.getAlignmentStart() + "-" + read.getAlignmentEnd());

            if (originalRead) {
                List<GATKSAMRecord> readsReady = new LinkedList<GATKSAMRecord>();
                readsReady.addAll(stash.getAllReadsBefore(read));
                readsReady.add(read);

                for (GATKSAMRecord readReady : readsReady) {
                    if (debugLevel == 1)
                        System.out.println("REDUCE: " + readReady.getCigar() + " " + readReady.getAlignmentStart() + " " + readReady.getAlignmentEnd());

                    for (GATKSAMRecord compressedRead : stash.compress(readReady))
                        outputRead(compressedRead);

                }
            } else
                stash.add(read);

            firstRead = false;
        }

        return stash;
    }

    /**
     * Now that now more reads will come, we process all the remaining reads in the stash, in order.
     *
     * @param stash the ReduceReadsStash with all unprocessed reads (from reduce)
     */
    @Override
    public void onTraversalDone(ReduceReadsStash stash) {

        // output any remaining reads in the compressor
        for (GATKSAMRecord read : stash.close())
            outputRead(read);

        if (nwayout)
            writerToUse.close();
    }

    /**
     * Hard clips away all parts of the read that doesn't agree with the intervals selected.
     *
     * Note: If read overlaps more than one interval, it will be hard clipped to all
     * the intervals it overlaps with
     *
     * @param read the read to be hard clipped to the interval.
     * @return a shallow copy of the read hard clipped to the interval
     */
    private LinkedList<GATKSAMRecord> hardClipReadToInterval(GATKSAMRecord read) {
        LinkedList<GATKSAMRecord> clippedReads = new LinkedList<GATKSAMRecord>();

        GenomeLoc intervalOverlapped = null;       // marks the interval to which the original read overlapped (so we can cut all previous intervals from the list)

        boolean originalRead = true;               // false if this is the right tail of the original read
        boolean overlap;                           // keeps track of the interval that overlapped the original read
        boolean doneClipping;                      // triggers an early exit if we are done clipping this read

        if (isWholeGenome())
            clippedReads.add(read);                // if we don't have intervals (wgs) the read goes in unchanged

        for (GenomeLoc interval : intervalList) {

            if (read.isEmpty())                    // nothing to do with an empty read (could have been fully clipped before)
                break;

            GATKSAMRecord clippedRead = null;      // this will hold the read clipped to the interval to be added in the end of the switch

            switch (ReadUtils.getReadAndIntervalOverlapType(read, interval)) {
                case NO_OVERLAP_RIGHT:             // no reads on this interval, check the next interval if this is the original read
                    if (!originalRead)             // something went wrong if this is the tail of the read
                        throw new ReviewedStingException("tail of the read should never NO_OVERLAP_RIGHT the following interval. " + read.getReadName() + " -- " + read.getReferenceName() + ":" + read.getAlignmentStart() + "-" + read.getAlignmentEnd() + " x " + interval.getLocation().toString());
                    overlap = false;
                    doneClipping = false;
                    break;


                case NO_OVERLAP_HARDCLIPPED_RIGHT: // read used to overlap but got hard clipped and doesn't overlap anymore
                    if (originalRead) {
                        overlap = true;            // effectively, we have found the read's location and now we are going to try and match it's tail (which happens to be the entire read).
                        clippedRead = GATKSAMRecord.emptyRead(read);
                    } else
                        overlap = false;

                    doneClipping = false;
                    break;

                case NO_OVERLAP_CONTIG:            // read is in a different contig
                    if (originalRead) {                                                                                 // the original read can be in a bigger contig, but not on a smaller one.
                        if (read.getReferenceIndex() < interval.getContigIndex())
                            throw new ReviewedStingException("read is behind interval list. (contig) " + read.getReadName() + " -- " + read.getReferenceName() + ":" + read.getAlignmentStart() + "-" + read.getAlignmentEnd() + " x " + interval.getLocation().toString());
                        else {
                            overlap = false;
                            doneClipping = false;
                        }
                    }                                                                                                   // tail read CANNOT be in a different contig.
                    else {
                        if (read.getReferenceIndex() < interval.getContigIndex()) {
                            overlap = false;
                            doneClipping = true;
                        } else
                            throw new ReviewedStingException("Tail read is in bigger contig than interval traversal. " + read.getReadName() + " -- " + read.getReferenceName() + ":" + read.getAlignmentStart() + "-" + read.getAlignmentEnd() + " x " + interval.getLocation().toString());

                    }
                    break;

                case NO_OVERLAP_LEFT:
                    if (originalRead)                                                                                   // if this is the first read this should never happen.
                        throw new ReviewedStingException("original read cannot be behind the first interval. (position) " + read.getReadName() + " -- " + read.getReferenceName() + ":" + read.getAlignmentStart() + "-" + read.getAlignmentEnd() + " x " + interval.getLocation().toString());

                    overlap = false;
                    doneClipping = true;
                    break;

                case NO_OVERLAP_HARDCLIPPED_LEFT:                                                                       // read used to overlap but got hard clipped and doesn't overlap anymore
                    overlap = originalRead;                                                                             // if this is the original read, we should not advance the interval list, the original overlap was here.
                    doneClipping = true;
                    break;

                case OVERLAP_LEFT:                                                                                      // clip the left tail of the read
                    clippedRead = ReadClipper.hardClipByReferenceCoordinatesLeftTail(read, interval.getStart() - 1);

                    overlap = true;
                    doneClipping = true;
                    break;

                case OVERLAP_RIGHT:                                                                                     // clip the right tail of the read and try to match it to the next interval
                    clippedRead = ReadClipper.hardClipByReferenceCoordinatesRightTail(read, interval.getStop() + 1);
                    read = ReadClipper.hardClipByReferenceCoordinatesLeftTail(read, interval.getStop());

                    overlap = true;
                    doneClipping = false;
                    break;

                case OVERLAP_LEFT_AND_RIGHT:                                                                            // clip both left and right ends of the read
                    clippedRead = ReadClipper.hardClipBothEndsByReferenceCoordinates(read, interval.getStart() - 1, interval.getStop() + 1);
                    read = ReadClipper.hardClipByReferenceCoordinatesLeftTail(read, interval.getStop());

                    overlap = true;
                    doneClipping = false;
                    break;

                case OVERLAP_CONTAINED:                                                                                 // don't do anything to the read
                    clippedRead = read;

                    overlap = true;
                    doneClipping = true;
                    break;

                default:
                    throw new ReviewedStingException("interval overlap returned an unknown / unhandled state. If new state was added to intervalOverlap, it should be handled by hardClipReadToInterval.");
            }

            if (overlap && originalRead)
                intervalOverlapped = interval;

            if (clippedRead != null) {
                originalRead = false;

                if (!clippedRead.isEmpty())
                    clippedReads.add(clippedRead); // if the read overlaps the interval entirely within a deletion, it will be entirely clipped off
            }

            if (doneClipping)
                break;
        }

        if (intervalOverlapped != null)
            intervalList = intervalList.tailSet(intervalOverlapped);

        return clippedReads;
    }

    /**
     * Compresses the read name and adds it to output BAM file (reduced BAM)
     * after performing some quality control
     *
     * @param read any read
     */
    private void outputRead(GATKSAMRecord read) {
        if (debugLevel == 2) {
            checkForHighMismatch(read);
            checkCigar(read);
        }

        if (read.isReducedRead())
            nCompressedReads++;
        else {
            int originalAlignmentStart =  (Integer) read.getTemporaryAttribute(GATKSAMRecord.REDUCED_READ_ORIGINAL_ALIGNMENT_START_SHIFT);
            int originalAlignmentEnd   =  (Integer) read.getTemporaryAttribute(GATKSAMRecord.REDUCED_READ_ORIGINAL_ALIGNMENT_END_SHIFT);

            int startShift = originalAlignmentStart - read.getUnclippedStart();                                         // we annotate the shifts for better compression
            int endShift = read.getUnclippedEnd() - originalAlignmentEnd;                                               // we annotate the shifts for better compression

            if (startShift > 0)
                read.setAttribute(GATKSAMRecord.REDUCED_READ_ORIGINAL_ALIGNMENT_START_SHIFT, startShift);               // If the read had any soft clips before getting chopped (variant region) annotate it's original alignment (start)
            if (endShift > 0)
                read.setAttribute(GATKSAMRecord.REDUCED_READ_ORIGINAL_ALIGNMENT_END_SHIFT, endShift);                   // If the read had any soft clips before getting chopped (variant region) annotate it's original alignment (end)
        }

        if (debugLevel == 1)
            System.out.println("BAM: " + read.getCigar() + " " + read.getAlignmentStart() + " " + read.getAlignmentEnd());

        if (!DONT_COMPRESS_READ_NAMES)
            compressReadName(read);

        writerToUse.addAlignment(read);
    }

    /**
     * Quality control procedure that checks if the consensus reads contains too many
     * mismatches with the reference. This should never happen and is a good trigger for
     * errors with the algorithm.
     *
     * @param read any read
     */
    private void checkForHighMismatch(GATKSAMRecord read) {
        final int start = read.getAlignmentStart();
        final int stop = read.getAlignmentEnd();
        final byte[] ref = getToolkit().getReferenceDataSource().getReference().getSubsequenceAt(read.getReferenceName(), start, stop).getBases();
        final int nm = SequenceUtil.countMismatches(read, ref, start - 1);
        final int readLen = read.getReadLength();
        final double nmFraction = nm / (1.0 * readLen);
        if (nmFraction > 0.4 && readLen > 20 && read.getAttribute(GATKSAMRecord.REDUCED_READ_CONSENSUS_TAG) != null && read.getReadName().startsWith("Consensus"))
            throw new ReviewedStingException("BUG: High mismatch fraction found in read " + read.getReadName() + " position: " + read.getReferenceName() + ":" + read.getAlignmentStart() + "-" + read.getAlignmentEnd());
    }

    private void checkCigar (GATKSAMRecord read) {
        if (read.getCigar().isValid(null, -1) != null) {
            throw new ReviewedStingException("BUG: cigar string is not valid: " + read.getCigarString());
        }

    }


    /**
     * Compresses the read name using the readNameHash if we have already compressed
     * this read name before.
     *
     * @param read any read
     */
    private void compressReadName(GATKSAMRecord read) {
        String name = read.getReadName();
        String compressedName = read.isReducedRead() ? "C" : "";
        if (readNameHash.containsKey(name))
            compressedName += readNameHash.get(name).toString();
        else {
            readNameHash.put(name, nextReadNumber);
            compressedName += nextReadNumber.toString();
            nextReadNumber++;
        }

        read.setReadName(compressedName);
    }

    /**
     * Returns true if the read is the original read that went through map().
     *
     * This is important to know so we can decide what reads to pull from the stash. Only reads that came before the original read should be pulled.
     *
     * @param list the list
     * @param read the read
     * @return Returns true if the read is the original read that went through map().
     */
    private boolean isOriginalRead(LinkedList<GATKSAMRecord> list, GATKSAMRecord read) {
        return isWholeGenome() || list.getFirst().equals(read);
    }

    /**
     * Checks whether or not the intervalList is empty, meaning we're running in WGS mode.
     *
     * @return whether or not we're running in WGS mode.
     */
    private boolean isWholeGenome() {
        return intervalList.isEmpty();
    }

}<|MERGE_RESOLUTION|>--- conflicted
+++ resolved
@@ -253,10 +253,6 @@
             intervalList.addAll(toolkit.getIntervals());
 
 
-<<<<<<< HEAD
-        // todo -- rework the whole NO_PG_TAG thing
-=======
->>>>>>> 217fede3
         final boolean preSorted = true;
         final boolean indexOnTheFly = true;
         final boolean keep_records = true;
