--- conflicted
+++ resolved
@@ -60,6 +60,8 @@
 import org.broadinstitute.sting.utils.haplotype.HaplotypeScoreComparator;
 import org.broadinstitute.sting.utils.pairhmm.Log10PairHMM;
 import org.broadinstitute.sting.utils.pairhmm.LoglessPairHMM;
+import org.broadinstitute.sting.utils.pairhmm.CnyPairHMM;
+import org.broadinstitute.sting.utils.pairhmm.BatchPairHMM;
 import org.broadinstitute.sting.utils.pairhmm.PairHMM;
 import org.broadinstitute.sting.utils.sam.GATKSAMRecord;
 import org.broadinstitute.sting.utils.sam.ReadUtils;
@@ -130,13 +132,7 @@
         this.constantGCP = constantGCP;
         this.DEBUG = debug;
         this.log10globalReadMismappingRate = log10globalReadMismappingRate;
-<<<<<<< HEAD
 	this.noFpga = noFpga;
-    }
-
-    public LikelihoodCalculationEngine( final byte constantGCP, final boolean debug, final PairHMM.HMM_IMPLEMENTATION hmmType, final double log10globalReadMismappingRate ) {
-	this(constantGCP, debug, hmmType, log10globalReadMismappingRate, false);
-=======
 
         if ( WRITE_LIKELIHOODS_TO_FILE ) {
             try {
@@ -147,7 +143,10 @@
         } else {
             likelihoodsStream = null;
         }
->>>>>>> 1ec56c9e
+    }
+
+    public LikelihoodCalculationEngine( final byte constantGCP, final boolean debug, final PairHMM.HMM_IMPLEMENTATION hmmType, final double log10globalReadMismappingRate ) {
+	this(constantGCP, debug, hmmType, log10globalReadMismappingRate, false);
     }
 
     public LikelihoodCalculationEngine() {
