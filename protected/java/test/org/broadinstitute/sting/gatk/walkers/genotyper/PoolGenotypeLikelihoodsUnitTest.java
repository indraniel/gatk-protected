/*
 * Copyright (c) 2010.
 *
 * Permission is hereby granted, free of charge, to any person
 * obtaining a copy of this software and associated documentation
 * files (the "Software"), to deal in the Software without
 * restriction, including without limitation the rights to use,
 * copy, modify, merge, publish, distribute, sublicense, and/or sell
 * copies of the Software, and to permit persons to whom the
 * Software is furnished to do so, subject to the following
 * conditions:
 *
 * The above copyright notice and this permission notice shall be
 * included in all copies or substantial portions of the Software.
 *
 * THE SOFTWARE IS PROVIDED "AS IS", WITHOUT WARRANTY OF ANY KIND,
 * EXPRESS OR IMPLIED, INCLUDING BUT NOT LIMITED TO THE WARRANTIES
 * OF MERCHANTABILITY, FITNESS FOR A PARTICULAR PURPOSE AND
 * NONINFRINGEMENT. IN NO EVENT SHALL THE AUTHORS OR COPYRIGHT
 * HOLDERS BE LIABLE FOR ANY CLAIM, DAMAGES OR OTHER LIABILITY,
 * WHETHER IN AN ACTION OF CONTRACT, TORT OR OTHERWISE, ARISING
 * FROM, OUT OF OR IN CONNECTION WITH THE SOFTWARE OR
 * THE USE OR OTHER DEALINGS IN THE SOFTWARE.
 */
package org.broadinstitute.sting.gatk.walkers.genotyper;

import net.sf.samtools.SAMUtils;
import org.apache.log4j.Logger;
import org.broadinstitute.sting.gatk.contexts.AlignmentContext;
import org.broadinstitute.sting.gatk.walkers.Walker;
import org.broadinstitute.sting.utils.BaseUtils;
import org.broadinstitute.sting.utils.MathUtils;
import org.broadinstitute.sting.utils.collections.Pair;
import org.broadinstitute.sting.utils.pileup.ReadBackedPileup;
import org.broadinstitute.sting.utils.variantcontext.*;
import org.testng.Assert;
import org.testng.annotations.Test;

import java.io.File;
import java.io.PrintStream;
import java.util.*;


public class PoolGenotypeLikelihoodsUnitTest {

    final UnifiedArgumentCollection UAC = new UnifiedArgumentCollection();
    final Logger logger = Logger.getLogger(Walker.class);
    private static final boolean VERBOSE = false;
    private static final boolean SIMULATE_NOISY_PILEUP = false;
    private static final int NUM_SIMULATED_OBS = 10;

    void PoolGenotypeLikelihoodsUnitTest() {
        UAC.minQualityScore = 5;
        UAC.maxQualityScore = 40;
        UAC.phredScaledPrior = (byte)20;
        UAC.minPower = 0.0;

    }
    @Test
    public void testStoringLikelihoodElements() {


        // basic test storing a given PL vector in a PoolGenotypeLikelihoods object and then retrieving it back

        int ploidy = 20;
        int numAlleles = 4;
        int res = GenotypeLikelihoods.numLikelihoods(numAlleles, ploidy);
        //       System.out.format("Alt Alleles: %d, Ploidy: %d, #Likelihoods: %d\n", numAltAlleles, ploidy, res);

        List<Allele> alleles = new ArrayList<Allele>();
        alleles.add(Allele.create("T",true));
        alleles.add(Allele.create("C",false));
        alleles.add(Allele.create("A",false));
        alleles.add(Allele.create("G",false));

        double[] gls = new double[res];

        for (int k=0; k < gls.length; k++)
            gls[k]= (double)k;

        PoolGenotypeLikelihoods gl = new PoolSNPGenotypeLikelihoods(alleles, gls,ploidy, null, false,true);
        double[] glnew = gl.getLikelihoods();

        Assert.assertEquals(gls, glnew);
    }

    @Test
    public void testElementStorageCache() {
        // compare cached element storage with compuationally hard-coded iterative computation

        for (int ploidy = 2; ploidy < 10; ploidy++) {
            for (int nAlleles = 2; nAlleles < 10; nAlleles++)
                Assert.assertEquals(PoolGenotypeLikelihoods.getNumLikelihoodElements(nAlleles,ploidy),
                        GenotypeLikelihoods.numLikelihoods(nAlleles, ploidy));
        }

    }

    @Test
    public void testVectorToLinearIndex() {

        // create iterator, compare linear index given by iterator with closed form function
        int numAlleles = 4;
        int ploidy = 2;
        PoolGenotypeLikelihoods.SumIterator iterator = new PoolGenotypeLikelihoods.SumIterator(numAlleles, ploidy);

        while(iterator.hasNext()) {
            System.out.format("\n%d:",iterator.getLinearIndex());
            int[] a =  iterator.getCurrentVector();
            for (int aa: a)
                System.out.format("%d ",aa);


            int computedIdx = PoolGenotypeLikelihoods.getLinearIndex(a, numAlleles, ploidy);
            System.out.format("Computed idx = %d\n",computedIdx);
            iterator.next();
        }

    }
    @Test
    public void testSubsetToAlleles() {

        int ploidy = 2;
        int numAlleles = 4;
        int res = GenotypeLikelihoods.numLikelihoods(numAlleles, ploidy);
        //       System.out.format("Alt Alleles: %d, Ploidy: %d, #Likelihoods: %d\n", numAltAlleles, ploidy, res);

        List<Allele> originalAlleles = new ArrayList<Allele>();
        originalAlleles.add(Allele.create("T",true));
        originalAlleles.add(Allele.create("C",false));
        originalAlleles.add(Allele.create("A",false));
        originalAlleles.add(Allele.create("G",false));

        double[] oldLikelihoods = new double[res];

        for (int k=0; k < oldLikelihoods.length; k++)
            oldLikelihoods[k]= (double)k;

        List<Allele> allelesToSubset = new ArrayList<Allele>();
        allelesToSubset.add(Allele.create("A",false));
        allelesToSubset.add(Allele.create("C",false));

        double[] newGLs = PoolGenotypeLikelihoods.subsetToAlleles(oldLikelihoods, ploidy,
                originalAlleles, allelesToSubset);


        /*
            For P=2, N=4, default iteration order:
                0:2 0 0 0
                1:1 1 0 0
                2:0 2 0 0
                3:1 0 1 0
                4:0 1 1 0
                5:0 0 2 0
                6:1 0 0 1
                7:0 1 0 1
                8:0 0 1 1
                9:0 0 0 2

            For P=2,N=2, iteration order is:
                0:2 0
                1:1 1
                2:0 2

            From first list, if we're extracting alleles 2 and 1, we need all elements that have zero at positions 0 and 3.
            These are only elements {2,4,5}. Since test is flipping alleles 2 and 1, order is reversed.
  */
        Assert.assertEquals(newGLs,new double[]{5.0,4.0,2.0});
    }
    @Test
    public void testIndexIterator() {
        int[] seed = new int[]{1,2,3,4};
        PoolGenotypeLikelihoods.SumIterator iterator = runIterator(seed,-1);
        // Assert.assertTrue(compareIntArrays(iterator.getCurrentVector(), seed));
        Assert.assertEquals(iterator.getLinearIndex(),prod(seed)-1);

        seed = new int[]{1,0,1,1};
        iterator = runIterator(seed,-1);
        //  Assert.assertTrue(compareIntArrays(iterator.getCurrentVector(), seed));
        Assert.assertEquals(iterator.getLinearIndex(),prod(seed)-1);

        seed = new int[]{5};
        iterator = runIterator(seed,-1);
        //  Assert.assertTrue(compareIntArrays(iterator.getCurrentVector(), seed));
        Assert.assertEquals(iterator.getLinearIndex(),prod(seed)-1);

        // Diploid, # alleles = 4
        seed = new int[]{2,2,2,2};
        iterator = runIterator(seed,2);
        //  Assert.assertTrue(compareIntArrays(iterator.getCurrentVector(), seed));
        Assert.assertEquals(iterator.getLinearIndex(),9);

        // Diploid, # alleles = 2
        seed = new int[]{2,2};
        iterator = runIterator(seed,2);
        //  Assert.assertTrue(compareIntArrays(iterator.getCurrentVector(), seed));
        Assert.assertEquals(iterator.getLinearIndex(),2);

        // Diploid, # alleles = 3
        seed = new int[]{2,2,2};
        iterator = runIterator(seed,2);
        //  Assert.assertTrue(compareIntArrays(iterator.getCurrentVector(), seed));
        Assert.assertEquals(iterator.getLinearIndex(),5);

        // Triploid, # alleles = 2
        seed = new int[]{3,3};
        iterator = runIterator(seed,3);
        //  Assert.assertTrue(compareIntArrays(iterator.getCurrentVector(), seed));
        Assert.assertEquals(iterator.getLinearIndex(),3);
        // Triploid, # alleles = 3
        seed = new int[]{3,3,3};
        iterator = runIterator(seed,3);
        //  Assert.assertTrue(compareIntArrays(iterator.getCurrentVector(), seed));
        Assert.assertEquals(iterator.getLinearIndex(),9);

        // Triploid, # alleles = 4
        seed = new int[]{3,3,3,3};
        iterator = runIterator(seed,3);
        //  Assert.assertTrue(compareIntArrays(iterator.getCurrentVector(), seed));
        Assert.assertEquals(iterator.getLinearIndex(),19);

        // 8-ploid, # alleles = 6
        seed = new int[]{8,8,8,8,8,8};
        iterator = runIterator(seed,8);
        //  Assert.assertTrue(compareIntArrays(iterator.getCurrentVector(), seed));
        Assert.assertEquals(iterator.getLinearIndex(),1286);


    }

    private PoolGenotypeLikelihoods.SumIterator runIterator(int[] seed, int restrictSumTo) {
        PoolGenotypeLikelihoods.SumIterator iterator = new PoolGenotypeLikelihoods.SumIterator(seed, restrictSumTo);

        while(iterator.hasNext()) {
            int[] a =  iterator.getCurrentVector();
            int idx = PoolGenotypeLikelihoods.getLinearIndex(a, a.length, restrictSumTo);
            if (VERBOSE)   {
                System.out.format("%d:",iterator.getLinearIndex());
                for (int i=0; i < seed.length; i++)
                    System.out.format("%d ",a[i]);
                System.out.format(" LI:%d\n", idx);
            }
            iterator.next();
        }

        return iterator;

    }

    private static int prod(int[] x) {
        int prod = 1;
        for (int xx : x) {
            prod *= (1+xx);
        }
        return prod;
    }

    @Test
    public void testErrorModel() {
        final ArtificialReadPileupTestProvider refPileupTestProvider = new ArtificialReadPileupTestProvider(1,"ref");
        final byte refByte = refPileupTestProvider.getRefByte();
        final byte altByte = refByte == (byte)'T'? (byte) 'C': (byte)'T';
        final String refSampleName = refPileupTestProvider.getSampleNames().get(0);
        final List<Allele> trueAlleles = new ArrayList<Allele>();
        trueAlleles.add(Allele.create(refByte, true));

        final VariantContext refVC = new VariantContextBuilder("test","chr1",5, 5,
                trueAlleles).genotypes(GenotypeBuilder.create(refSampleName, trueAlleles)).make();
        final int[] matchArray = {95, 995, 9995, 10000};
        final int[] mismatchArray = {1,5,10,20};
        if (VERBOSE) System.out.println("Running SNP error model test");

        for (int matches: matchArray) {
            for (int mismatches: mismatchArray) {
                // get artificial alignment context for ref sample - no noise
                Map<String,AlignmentContext> refContext = refPileupTestProvider.getAlignmentContextFromAlleles(0, new String(new byte[]{altByte}), new int[]{matches, mismatches}, false, 30);
                final ReadBackedPileup refPileup = refContext.get(refSampleName).getBasePileup();
                final ErrorModel emodel = new ErrorModel(UAC, refPileup, refVC, refPileupTestProvider.getReferenceContext());
                final double[] errorVec = emodel.getErrorModelVector().getProbabilityVector();

                final double mlEst = -10.0*Math.log10((double)mismatches/(double)(matches+mismatches));
                final int peakIdx = (int)Math.round(mlEst);
                if (VERBOSE) System.out.format("Matches:%d Mismatches:%d maxV:%d peakIdx:%d\n",matches, mismatches, MathUtils.maxElementIndex(errorVec),peakIdx);
                Assert.assertEquals(MathUtils.maxElementIndex(errorVec),peakIdx);

            }
        }


    }

    // TODO -- Guillermo, this test cannot work because the ArtificialReadPileupTestProvider returns a position of chr1:5, which is less than
    // TODO --     HAPLOTYPE_SIZE in IndelGenotypeLikelihoodsCalculationModel.getHaplotypeMapFromAlleles() so the HaplotypeMap is not populated.
    @Test (enabled = false)
    public void testIndelErrorModel() {
        final ArtificialReadPileupTestProvider refPileupTestProvider = new ArtificialReadPileupTestProvider(1,"ref");
        final byte refByte = refPileupTestProvider.getRefByte();
        final String altBases = (char)refByte + "TCA";
        final String refSampleName = refPileupTestProvider.getSampleNames().get(0);
        final List<Allele> trueAlleles = new ArrayList<Allele>();
        trueAlleles.add(Allele.create(refByte, true));
        trueAlleles.add(Allele.create((char)refByte + "TC", false));

        final String fw = new String(refPileupTestProvider.getReferenceContext().getForwardBases());
        final VariantContext refInsertionVC = new VariantContextBuilder("test","chr1",refPileupTestProvider.getReferenceContext().getLocus().getStart(),
                refPileupTestProvider.getReferenceContext().getLocus().getStart(), trueAlleles).
                genotypes(GenotypeBuilder.create(refSampleName, trueAlleles)).make();


        final int[] matchArray = {95, 995, 9995, 10000};
        final int[] mismatchArray = {1,5,10,20};

        if (VERBOSE) System.out.println("Running indel error model test");
        for (int matches: matchArray) {
            for (int mismatches: mismatchArray) {
                // get artificial alignment context for ref sample - no noise
                // CASE 1: Test HET insertion
                // Ref sample has TC insertion but pileup will have TCA inserted instead to test mismatches
                Map<String,AlignmentContext> refContext = refPileupTestProvider.getAlignmentContextFromAlleles(altBases.length(), altBases, new int[]{matches, mismatches}, false, 30);
                final ReadBackedPileup refPileup = refContext.get(refSampleName).getBasePileup();
                final ErrorModel emodel = new ErrorModel(UAC, refPileup, refInsertionVC, refPileupTestProvider.getReferenceContext());
                final double[] errorVec = emodel.getErrorModelVector().getProbabilityVector();

                final double mlEst = -10.0*Math.log10((double)mismatches/(double)(matches+mismatches));
                final int peakIdx = (int)Math.round(mlEst);
                if (VERBOSE) System.out.format("Matches:%d Mismatches:%d peakIdx:%d\n",matches, mismatches, peakIdx);
                Assert.assertEquals(MathUtils.maxElementIndex(errorVec),peakIdx);

                // CASE 2: Test HET deletion

            }
        }

        // create deletion VC
        final int delLength = 4;
        final List<Allele> delAlleles = new ArrayList<Allele>();
        delAlleles.add(Allele.create(fw.substring(0,delLength+1), true));
        delAlleles.add(Allele.create(refByte, false));

        final VariantContext refDeletionVC =  new VariantContextBuilder("test","chr1",refPileupTestProvider.getReferenceContext().getLocus().getStart(),
                refPileupTestProvider.getReferenceContext().getLocus().getStart()+delLength, delAlleles).
                genotypes(GenotypeBuilder.create(refSampleName, delAlleles)).make();

        for (int matches: matchArray) {
            for (int mismatches: mismatchArray) {
                // get artificial alignment context for ref sample - no noise
                // CASE 1: Test HET deletion
                // Ref sample has 4bp deletion but pileup will have 3 bp deletion instead to test mismatches
                Map<String,AlignmentContext> refContext = refPileupTestProvider.getAlignmentContextFromAlleles(-delLength+1, altBases, new int[]{matches, mismatches}, false, 30);
                final ReadBackedPileup refPileup = refContext.get(refSampleName).getBasePileup();
                final ErrorModel emodel = new ErrorModel(UAC, refPileup, refDeletionVC, refPileupTestProvider.getReferenceContext());
                final double[] errorVec = emodel.getErrorModelVector().getProbabilityVector();

                final double mlEst = -10.0*Math.log10((double)mismatches/(double)(matches+mismatches));
                final int peakIdx = (int)Math.round(mlEst);
                if (VERBOSE) System.out.format("Matches:%d Mismatches:%d peakIdx:%d\n",matches, mismatches, peakIdx);
                Assert.assertEquals(MathUtils.maxElementIndex(errorVec),peakIdx);

                // CASE 2: Test HET deletion

            }
        }

    }

    @Test
    public void testAddPileupToPoolGL() {

        // dummy error model - Q=infinity FAPP so that there's no source of uncertainty
        final double[] emv = new double[SAMUtils.MAX_PHRED_SCORE+1];
        
        // error rate for noisy tests
        final int PHRED_SITE_ERROR_RATE = 20;

        Arrays.fill(emv, Double.NEGATIVE_INFINITY);
        emv[SAMUtils.MAX_PHRED_SCORE] = 0;

        final int numSamples = 1;

        // have a high quality site say Q40 site, and create artificial pileups for one single sample, at coverage N, with given
        // true pool AC = x.

        final ArtificialReadPileupTestProvider readPileupTestProvider = new ArtificialReadPileupTestProvider(numSamples,"sample", (byte)SAMUtils.MAX_PHRED_SCORE);
        final ErrorModel noiselessErrorModel = new ErrorModel(emv);

        final double[] emverr = new double[SAMUtils.MAX_PHRED_SCORE+1];
        Arrays.fill(emverr, Double.NEGATIVE_INFINITY);
        emverr[PHRED_SITE_ERROR_RATE] = 0;
        final ErrorModel Q30ErrorModel = new ErrorModel(emverr);


        final int eventLength = 0; // test snp only
        final byte refByte = readPileupTestProvider.getRefByte();
        final byte altByte = refByte == (byte)'T'? (byte) 'C': (byte)'T';

<<<<<<< HEAD

=======
>>>>>>> 45532fbb
        final List<Allele> allAlleles = new ArrayList<Allele>();  // this contains only ref Allele up to now
        final Set<String> laneIDs = new TreeSet<String>();
        laneIDs.add(GenotypeLikelihoodsCalculationModel.DUMMY_LANE);

        final HashMap<String, ErrorModel> noiselessErrorModels = new HashMap<String, ErrorModel>();

        // build per-lane error model for all lanes present in ref sample
        for (String laneID : laneIDs)
            noiselessErrorModels.put(laneID, noiselessErrorModel);

        final HashMap<String, ErrorModel> noisyErrorModels = new HashMap<String, ErrorModel>();

        // build per-lane error model for all lanes present in ref sample
        for (String laneID : laneIDs)
            noisyErrorModels.put(laneID, Q30ErrorModel);

<<<<<<< HEAD
         // all first ref allele
        allAlleles.add(Allele.create(refByte,true));
        for (byte b: BaseUtils.BASES) {
            if (refByte != b)
=======
        final int refIdx = 0;
        int altIdx = 2;

        // ref allele must be first
        allAlleles.add(Allele.create(refByte, true));
        for (byte b: BaseUtils.BASES) {
            if (refByte != b) {
                if (b == altByte)
                    altIdx = allAlleles.size();
>>>>>>> 45532fbb
                allAlleles.add(Allele.create(b, false));
            }
        }

        final int refIdx = 0;
        int altIdx = -1;

        for (int k=0; k < allAlleles.size(); k++)
            if (altByte == allAlleles.get(k).getBases()[0]) {
                altIdx = k;
                break;
            }



        PrintStream out = null;
        if (SIMULATE_NOISY_PILEUP) {
            try {
                out = new PrintStream(new File("GLUnitTest.table"));
    //                            out = new PrintStream(new File("/Users/delangel/GATK/Sting_unstable/GLUnitTest.table"));
            }
            catch (Exception e) {}
            // write header
            out.format("Depth\tPoolPloidy\tACTrue\tACEst\tREF\tALTTrue\tALTEst\n");
        }
        final int[] depthVector = {1000,10000};
        //final double[] alleleFrequencyVector = {0.01,0.1,0.5,1.0};
        final int[] spVector = {10,100};
        //final int[] spVector = {1};
        for (int depth : depthVector) {
            for (int nSamplesPerPool : spVector) {
                final int ploidy = 2*nSamplesPerPool;
                for (int ac =2; ac <=ploidy; ac++) {

                    // simulate pileup with given AC and depth
                    int altDepth = (int)Math.round( (double)ac/(double)ploidy * (double)depth);
                    final int[] numReadsPerAllele = {depth-altDepth,altDepth};
                    final Map<String,AlignmentContext> alignmentContextMap =
                            readPileupTestProvider.getAlignmentContextFromAlleles(eventLength, new String(new byte[]{altByte}), numReadsPerAllele);

                    // get now likelihoods for this

                    final PoolSNPGenotypeLikelihoods GL = new PoolSNPGenotypeLikelihoods(allAlleles, null, nSamplesPerPool*2, noiselessErrorModels, false, true);
                    final int nGoodBases = GL.add(alignmentContextMap.get("sample0000").getBasePileup(), true, false, UAC.MIN_BASE_QUALTY_SCORE);
                    if (VERBOSE) {
                        System.out.format("Depth:%d, AC:%d, altDepth:%d, samplesPerPool:%d\nGLs:", depth,ac,altDepth, nSamplesPerPool);
                       System.out.println(GL.toString());
                    }
                    Assert.assertEquals(nGoodBases, depth);
                    Pair<int[],Double> mlPair = GL.getMostLikelyACCount();

                    // Most likely element has to be conformation REF = nSamples-AC,ALT = AC
                    if (ac == 0) {
                        Assert.assertEquals(mlPair.first[refIdx],ploidy);
                    } else {
                        Assert.assertEquals(mlPair.first[altIdx],ac);
                        Assert.assertEquals(mlPair.first[refIdx],ploidy-ac);
                    }


                    // simulate now pileup with base error rate
                    if (SIMULATE_NOISY_PILEUP) {
                        System.out.format("Depth:%d, AC:%d, altDepth:%d, samplesPerPool:%d\n", depth,ac,altDepth, nSamplesPerPool);

                         for (int k=0; k < NUM_SIMULATED_OBS; k++) {
                            final Map<String,AlignmentContext> noisyAlignmentContextMap =
                                    readPileupTestProvider.getAlignmentContextFromAlleles(eventLength, new String(new byte[]{altByte}), numReadsPerAllele,
                                            true, PHRED_SITE_ERROR_RATE);

                            // get now likelihoods for this

                            final PoolSNPGenotypeLikelihoods noisyGL = new PoolSNPGenotypeLikelihoods(allAlleles, null, nSamplesPerPool*2, noisyErrorModels, false,true);
                            noisyGL.add(noisyAlignmentContextMap.get("sample0000").getBasePileup(), true, false, UAC.MIN_BASE_QUALTY_SCORE);
                            mlPair = noisyGL.getMostLikelyACCount();

                            // Most likely element has to be conformation REF = nSamples-AC,ALT = AC
                            int acEst;
                            if (ac == 0) {
                                acEst =  mlPair.first[refIdx];
                            } else {
                                acEst = mlPair.first[altIdx];
                            }
                            byte altEst = BaseUtils.baseIndexToSimpleBase(MathUtils.maxElementIndex(mlPair.first));
                            out.format("%d\t%d\t%d\t%d\t%c\t%c\t%c\n",depth, ploidy, ac, acEst, refByte, altByte, altEst);

                        }
                     }
                }
            }


        }
        if (SIMULATE_NOISY_PILEUP)
            out.close();


    }



}<|MERGE_RESOLUTION|>--- conflicted
+++ resolved
@@ -27,6 +27,7 @@
 import net.sf.samtools.SAMUtils;
 import org.apache.log4j.Logger;
 import org.broadinstitute.sting.gatk.contexts.AlignmentContext;
+import org.broadinstitute.sting.gatk.contexts.ReferenceContext;
 import org.broadinstitute.sting.gatk.walkers.Walker;
 import org.broadinstitute.sting.utils.BaseUtils;
 import org.broadinstitute.sting.utils.MathUtils;
@@ -289,13 +290,11 @@
 
     }
 
-    // TODO -- Guillermo, this test cannot work because the ArtificialReadPileupTestProvider returns a position of chr1:5, which is less than
-    // TODO --     HAPLOTYPE_SIZE in IndelGenotypeLikelihoodsCalculationModel.getHaplotypeMapFromAlleles() so the HaplotypeMap is not populated.
-    @Test (enabled = false)
+    @Test
     public void testIndelErrorModel() {
         final ArtificialReadPileupTestProvider refPileupTestProvider = new ArtificialReadPileupTestProvider(1,"ref");
         final byte refByte = refPileupTestProvider.getRefByte();
-        final String altBases = (char)refByte + "TCA";
+        final String altBases = "TCA";
         final String refSampleName = refPileupTestProvider.getSampleNames().get(0);
         final List<Allele> trueAlleles = new ArrayList<Allele>();
         trueAlleles.add(Allele.create(refByte, true));
@@ -316,7 +315,7 @@
                 // get artificial alignment context for ref sample - no noise
                 // CASE 1: Test HET insertion
                 // Ref sample has TC insertion but pileup will have TCA inserted instead to test mismatches
-                Map<String,AlignmentContext> refContext = refPileupTestProvider.getAlignmentContextFromAlleles(altBases.length(), altBases, new int[]{matches, mismatches}, false, 30);
+                Map<String,AlignmentContext> refContext = refPileupTestProvider.getAlignmentContextFromAlleles(1+altBases.length(), altBases, new int[]{matches, mismatches}, false, 30);
                 final ReadBackedPileup refPileup = refContext.get(refSampleName).getBasePileup();
                 final ErrorModel emodel = new ErrorModel(UAC, refPileup, refInsertionVC, refPileupTestProvider.getReferenceContext());
                 final double[] errorVec = emodel.getErrorModelVector().getProbabilityVector();
@@ -393,10 +392,7 @@
         final byte refByte = readPileupTestProvider.getRefByte();
         final byte altByte = refByte == (byte)'T'? (byte) 'C': (byte)'T';
 
-<<<<<<< HEAD
-
-=======
->>>>>>> 45532fbb
+
         final List<Allele> allAlleles = new ArrayList<Allele>();  // this contains only ref Allele up to now
         final Set<String> laneIDs = new TreeSet<String>();
         laneIDs.add(GenotypeLikelihoodsCalculationModel.DUMMY_LANE);
@@ -413,24 +409,11 @@
         for (String laneID : laneIDs)
             noisyErrorModels.put(laneID, Q30ErrorModel);
 
-<<<<<<< HEAD
          // all first ref allele
         allAlleles.add(Allele.create(refByte,true));
         for (byte b: BaseUtils.BASES) {
             if (refByte != b)
-=======
-        final int refIdx = 0;
-        int altIdx = 2;
-
-        // ref allele must be first
-        allAlleles.add(Allele.create(refByte, true));
-        for (byte b: BaseUtils.BASES) {
-            if (refByte != b) {
-                if (b == altByte)
-                    altIdx = allAlleles.size();
->>>>>>> 45532fbb
                 allAlleles.add(Allele.create(b, false));
-            }
         }
 
         final int refIdx = 0;
